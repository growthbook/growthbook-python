#!/usr/bin/env python

from dataclasses import dataclass, field
import random
import logging
from typing import Any, Dict, List, Optional, Union, Callable, Awaitable
from typing import Set
import asyncio
import threading
import traceback
from datetime import datetime
from growthbook import FeatureRepository
from contextlib import asynccontextmanager

from .core import eval_feature as core_eval_feature, run_experiment
from .common_types import (
    Feature,
    GlobalContext,
    Options,
    Result,
    UserContext,
    EvaluationContext,
    StackContext,
    FeatureResult,
    FeatureRefreshStrategy,
    Experiment
)

logger = logging.getLogger("growthbook.growthbook_client")

class SingletonMeta(type):
    """Thread-safe implementation of Singleton pattern"""
    _instances: Dict[type, Any] = {}
    _lock = threading.Lock()

    def __call__(cls, *args, **kwargs):
        with cls._lock:
            if cls not in cls._instances:
                instance = super().__call__(*args, **kwargs)
                cls._instances[cls] = instance
        return cls._instances[cls]

class BackoffStrategy:
    """Exponential backoff with jitter for failed requests"""
    def __init__(
        self, 
        initial_delay: float = 1.0, 
        max_delay: float = 60.0, 
        multiplier: float = 2.0,
        jitter: float = 0.1
    ):
        self.initial_delay = initial_delay
        self.max_delay = max_delay
        self.multiplier = multiplier
        self.jitter = jitter
        self.current_delay = initial_delay
        self.attempt = 0

    def next_delay(self) -> float:
        """Calculate next delay with jitter"""
        delay = min(
            self.current_delay * (self.multiplier ** self.attempt), 
            self.max_delay
        )
        # Add random jitter
        jitter_amount = delay * self.jitter
        delay = delay + (random.random() * 2 - 1) * jitter_amount
        self.attempt += 1
        return max(delay, self.initial_delay)

    def reset(self) -> None:
        """Reset backoff state"""
        self.current_delay = self.initial_delay
        self.attempt = 0

class WeakRefWrapper:
    """A wrapper class to allow weak references for otherwise non-weak-referenceable objects."""
    def __init__(self, obj):
        self.obj = obj

class FeatureCache:
    """Thread-safe feature cache"""
    def __init__(self):
        self._cache = {
            'features': {},
            'savedGroups': {}
        }
        self._lock = threading.Lock()

    def update(self, features: Dict[str, Any], saved_groups: Dict[str, Any]) -> None:
        """Simple thread-safe update of cache with new API data"""
        with self._lock:
            self._cache['features'].update(features)
            self._cache['savedGroups'].update(saved_groups)

    def get_current_state(self) -> Dict[str, Any]:
        """Get current cache state"""
        with self._lock:
            return {
                "features": dict(self._cache['features']),
                "savedGroups": self._cache['savedGroups']
            }

class EnhancedFeatureRepository(FeatureRepository, metaclass=SingletonMeta):
    def __init__(self, api_host: str, client_key: str, decryption_key: str = "", cache_ttl: int = 60):
        FeatureRepository.__init__(self)
        self._api_host = api_host
        self._client_key = client_key
        self._decryption_key = decryption_key
        self._cache_ttl = cache_ttl
        self._refresh_lock = threading.Lock()
        self._refresh_task: Optional[asyncio.Task] = None
        self._stop_event = asyncio.Event()
        self._backoff = BackoffStrategy()
        self._feature_cache = FeatureCache()
        self._callbacks: List[Callable[[Dict[str, Any]], Awaitable[None]]] = []
        self._last_successful_refresh = None
        self._refresh_in_progress = asyncio.Lock()

    @asynccontextmanager
    async def refresh_operation(self):
        """Context manager for feature refresh with proper cleanup"""
        if self._refresh_in_progress.locked():
            yield False
            return

        # async with self._refresh_in_progress:
        try:
            await self._refresh_in_progress.acquire()
            yield True
            self._backoff.reset()
            self._last_successful_refresh = datetime.now()
        except Exception as e:
            delay = self._backoff.next_delay()
            logger.error(f"Refresh failed, next attempt in {delay:.2f}s: {str(e)}")
            traceback.print_exc()
            raise
        finally:
            if self._refresh_in_progress.locked():
                self._refresh_in_progress.release()

    async def _handle_feature_update(self, data: Dict[str, Any]) -> None:
        """Update features with memory optimization"""
        # Directly update with new features
        self._feature_cache.update(
            data.get("features", {}),
            data.get("savedGroups", {})
        )

        # Create a copy of callbacks to avoid modification during iteration
        with self._refresh_lock:
            callbacks = self._callbacks.copy()

        for callback in callbacks:
            try:
                await callback(dict(self._feature_cache.get_current_state()))
            except Exception:
                traceback.print_exc()

    def add_callback(self, callback: Callable[[Dict[str, Any]], Awaitable[None]]) -> None:
        """Add callback to the list"""
        with self._refresh_lock:
            if callback not in self._callbacks:
                self._callbacks.append(callback)

    def remove_callback(self, callback: Callable[[Dict[str, Any]], Awaitable[None]]) -> None:
        """Remove callback from the list"""
        with self._refresh_lock:
            if callback in self._callbacks:
                self._callbacks.remove(callback)

    async def _start_sse_refresh(self) -> None:
        """Start SSE-based feature refresh"""
        with self._refresh_lock:
            if self._refresh_task is not None:  # Already running
                return

            async def sse_handler(event_data: Dict[str, Any]) -> None:
                try:
                    if event_data['type'] == 'features-updated':
                        response = await self.load_features_async(
                            self._api_host, self._client_key, self._decryption_key, self._cache_ttl
                        )
                        if response is not None:
                            await self._handle_feature_update(response)
                    elif event_data['type'] == 'features':
                        await self._handle_feature_update(event_data['data'])
                except Exception:
                    traceback.print_exc()

            # Start the SSE connection task
            self._refresh_task = asyncio.create_task(
                self._maintain_sse_connection(sse_handler)
            )

    async def _maintain_sse_connection(self, handler: Callable) -> None:
        """Maintain SSE connection with automatic reconnection"""
        while not self._stop_event.is_set():
            try:
                await self.startAutoRefresh(self._api_host, self._client_key, handler)
            except Exception as e:
                if not self._stop_event.is_set():
                    delay = self._backoff.next_delay()
                    logger.error(f"SSE connection lost, reconnecting in {delay:.2f}s: {str(e)}")
                    await asyncio.sleep(delay)

    async def _start_http_refresh(self, interval: int = 60) -> None:
        """Enhanced HTTP polling with backoff"""
        if self._refresh_task:
            return

        async def refresh_loop() -> None:
            try:
                while not self._stop_event.is_set():
                    async with self.refresh_operation() as should_refresh:
                        if should_refresh:
                            try:
                                response = await self.load_features_async(
                                    api_host=self._api_host,
                                    client_key=self._client_key,
                                    decryption_key=self._decryption_key,
                                    ttl=self._cache_ttl
                                )
                                if response is not None:
                                    await self._handle_feature_update(response)
                                # On success, reset backoff and use normal interval
                                self._backoff.reset()
                                try:
                                    await asyncio.sleep(interval)
                                except asyncio.CancelledError:
                                    # Allow cancellation during sleep
                                    raise
                            except Exception as e:
                                # On failure, use backoff delay
                                delay = self._backoff.next_delay()
                                logger.error(f"Refresh failed, next attempt in {delay:.2f}s: {str(e)}")
                                traceback.print_exc()
                                try:
                                    await asyncio.sleep(delay)
                                except asyncio.CancelledError:
                                    # Allow cancellation during sleep
                                    raise
            except asyncio.CancelledError:
                # Clean exit on cancellation
                raise
            finally:
                # Ensure we're marked as stopped
                self._stop_event.set()

        self._refresh_task = asyncio.create_task(refresh_loop())

    async def start_feature_refresh(self, strategy: FeatureRefreshStrategy, callback=None):
        """Initialize feature refresh based on strategy"""
        self._refresh_callback = callback
        
        if strategy == FeatureRefreshStrategy.SERVER_SENT_EVENTS:
            await self._start_sse_refresh()
        else:
            await self._start_http_refresh()

    async def stop_refresh(self) -> None:
        """Clean shutdown of refresh tasks"""
        self._stop_event.set()
        if self._refresh_task:
            # Cancel the task
            self._refresh_task.cancel()
            try:
                # Wait for it to actually finish
                await self._refresh_task
            except asyncio.CancelledError:
                pass
            except Exception as e:
                logger.error(f"Error during refresh task cleanup: {e}")
            finally:
                self._refresh_task = None
                self._backoff.reset()
        self._stop_event.clear()

    async def __aenter__(self):
        return self

    async def __aexit__(self, exc_type, exc_val, exc_tb):
        await self.stop_refresh()
    
    async def load_features_async(
        self, api_host: str, client_key: str, decryption_key: str = "", ttl: int = 60
    ) -> Optional[Dict]:
        # Use stored values when called internally
        if api_host == self._api_host and client_key == self._client_key:
            decryption_key = self._decryption_key
            ttl = self._cache_ttl
        return await super().load_features_async(api_host, client_key, decryption_key, ttl)

class GrowthBookClient:
    def __init__(
        self,
        options: Optional[Union[Dict[str, Any], Options]] = None
    ):  
        self.options = (
            options if isinstance(options, Options)
            else Options(**options) if options
            else Options()
        )
        
        # Thread-safe tracking state
        self._tracked: Dict[str, bool] = {}  # Access only within async context
        self._tracked_lock = threading.Lock()
        
        # Thread-safe subscription management
        self._subscriptions: Set[Callable[[Experiment, Result], None]] = set()
        self._subscriptions_lock = threading.Lock()

        # Add sticky bucket cache
        self._sticky_bucket_cache: Dict[str, Dict[str, Any]] = {
            'attributes': {},
            'assignments': {}
        }
        self._sticky_bucket_cache_lock = False
        
        self._features_repository = (
<<<<<<< HEAD
            EnhancedFeatureRepository(self.options.api_host, self.options.client_key, self.options.decryption_key, self.options.cache_ttl)
=======
            EnhancedFeatureRepository(
                self.options.api_host or "https://cdn.growthbook.io", 
                self.options.client_key or "", 
                self.options.decryption_key or "", 
                self.options.cache_ttl
            )
>>>>>>> 5ce97697
            if self.options.client_key
            else None
        )
        
        self._global_context: Optional[GlobalContext] = None
        self._context_lock = asyncio.Lock()

    def _track(self, experiment: Experiment, result: Result) -> None:
        """Thread-safe tracking implementation"""
        if not self.options.on_experiment_viewed:
            return

        # Create unique key for this tracking event
        key = (
            result.hashAttribute
            + str(result.hashValue)
            + experiment.key
            + str(result.variationId)
        )

        with self._tracked_lock:
            if not self._tracked.get(key):
                try:
                    self.options.on_experiment_viewed(experiment=experiment, result=result)
                    self._tracked[key] = True
                except Exception:
                    logger.exception("Error in tracking callback")

    def subscribe(self, callback: Callable[[Experiment, Result], None]) -> Callable[[], None]:
        """Thread-safe subscription management"""
        with self._subscriptions_lock:
            self._subscriptions.add(callback)
            def unsubscribe():
                with self._subscriptions_lock:
                    self._subscriptions.discard(callback)
            return unsubscribe

    def _fire_subscriptions(self, experiment: Experiment, result: Result) -> None:
        """Thread-safe subscription notifications"""
        with self._subscriptions_lock:
            subscriptions = self._subscriptions.copy()

        for callback in subscriptions:
            try:
                callback(experiment, result)
            except Exception:
                logger.exception("Error in subscription callback")

    async def _refresh_sticky_buckets(self, attributes: Dict[str, Any]) -> Dict[str, Any]:
        """Refresh sticky bucket assignments only if attributes have changed"""
        if not self.options.sticky_bucket_service:
            return {}

        # Use compare-and-swap pattern
        while not self._sticky_bucket_cache_lock:
            if attributes == self._sticky_bucket_cache['attributes']:
                return self._sticky_bucket_cache['assignments']
            
            self._sticky_bucket_cache_lock = True
            try:
                assignments = self.options.sticky_bucket_service.get_all_assignments(attributes)
                self._sticky_bucket_cache['attributes'] = attributes.copy()
                self._sticky_bucket_cache['assignments'] = assignments
                return assignments
            finally:
                self._sticky_bucket_cache_lock = False
        
        # Fallback return for edge case where loop condition is never satisfied
        return {}

    async def initialize(self) -> bool:
        """Initialize client with features and start refresh"""
        if not self._features_repository:
            logger.error("No features repository available")
            return False

        try:
            # Initial feature load
            initial_features = await self._features_repository.load_features_async(
                self.options.api_host or "https://cdn.growthbook.io", 
                self.options.client_key or "", 
                self.options.decryption_key or "", 
                self.options.cache_ttl
            )
            if not initial_features:
                logger.error("Failed to load initial features")
                return False

            # Create global context with initial features
            await self._feature_update_callback(initial_features)
            
            # Set up callback for future updates
            self._features_repository.add_callback(self._feature_update_callback)
            
            # Start feature refresh
            refresh_strategy = self.options.refresh_strategy or FeatureRefreshStrategy.STALE_WHILE_REVALIDATE
            await self._features_repository.start_feature_refresh(refresh_strategy)
            return True
            
        except Exception as e:
            logger.error(f"Initialization failed: {str(e)}", exc_info=True)
            traceback.print_exc()
            return False

    async def _feature_update_callback(self, features_data: Dict[str, Any]) -> None:
        """Handle feature updates and manage global context"""
        if not features_data:
            logger.warning("Warning: Received empty features data")
            return

        async with self._context_lock:
            features = {}

            for key, feature in features_data.get("features", {}).items():
                if isinstance(feature, Feature):
                    features[key] = feature
                else:
                    features[key] = Feature(
                        rules=feature.get("rules", []),
                        defaultValue=feature.get("defaultValue", None),
                    )

            if self._global_context is None:
                # Initial creation of global context
                self._global_context = GlobalContext(
                        options=self.options,
                        features=features,
                        saved_groups=features_data.get("savedGroups", {})
                )
            else:
                # Update existing global context
                self._global_context.features = features
                self._global_context.saved_groups = features_data.get("savedGroups", {})

    async def __aenter__(self):
        await self.initialize()
        return self

    async def __aexit__(self, exc_type, exc_val, exc_tb):
        await self.close()

    async def create_evaluation_context(self, user_context: UserContext) -> EvaluationContext:
        """Create evaluation context for feature evaluation"""
        if self._global_context is None:
            raise RuntimeError("GrowthBook client not properly initialized")
            
        # Get sticky bucket assignments if needed
        sticky_assignments = await self._refresh_sticky_buckets(user_context.attributes)
        
        # update user context with sticky bucket assignments
        user_context.sticky_bucket_assignment_docs = sticky_assignments

        return EvaluationContext(
            user=user_context,
            global_ctx=self._global_context,
            stack=StackContext(evaluated_features=set())
        )

    async def eval_feature(self, key: str, user_context: UserContext) -> FeatureResult:
        """Evaluate a feature with proper async context management"""
        async with self._context_lock:
            context = await self.create_evaluation_context(user_context)
            result = core_eval_feature(key=key, evalContext=context)
            return result

    async def is_on(self, key: str, user_context: UserContext) -> bool:
        """Check if a feature is enabled with proper async context management"""
        async with self._context_lock:
            context = await self.create_evaluation_context(user_context)
            return core_eval_feature(key=key, evalContext=context).on
    
    async def is_off(self, key: str, user_context: UserContext) -> bool:
        """Check if a feature is set to off with proper async context management"""
        async with self._context_lock:
            context = await self.create_evaluation_context(user_context)
            return core_eval_feature(key=key, evalContext=context).off
    
    async def get_feature_value(self, key: str, fallback: Any, user_context: UserContext) -> Any:
        async with self._context_lock:
            context = await self.create_evaluation_context(user_context)
            result = core_eval_feature(key=key, evalContext=context)
            return result.value if result.value is not None else fallback

    async def run(self, experiment: Experiment, user_context: UserContext) -> Result:
        """Run experiment with tracking"""
        async with self._context_lock:
            context = await self.create_evaluation_context(user_context)
            result = run_experiment(
                experiment=experiment, 
                evalContext=context,
                tracking_cb=self._track
            )
            # Fire subscriptions synchronously
            self._fire_subscriptions(experiment, result)
            return result
        
    async def close(self) -> None:
        """Clean shutdown with proper cleanup"""
        if self._features_repository:
            await self._features_repository.stop_refresh()

        # Clear tracking and subscription state
        with self._tracked_lock:
            self._tracked.clear()
        with self._subscriptions_lock:
            self._subscriptions.clear()

        # Clear context
        async with self._context_lock:
            self._global_context = None<|MERGE_RESOLUTION|>--- conflicted
+++ resolved
@@ -318,16 +318,12 @@
         self._sticky_bucket_cache_lock = False
         
         self._features_repository = (
-<<<<<<< HEAD
-            EnhancedFeatureRepository(self.options.api_host, self.options.client_key, self.options.decryption_key, self.options.cache_ttl)
-=======
             EnhancedFeatureRepository(
                 self.options.api_host or "https://cdn.growthbook.io", 
                 self.options.client_key or "", 
                 self.options.decryption_key or "", 
                 self.options.cache_ttl
             )
->>>>>>> 5ce97697
             if self.options.client_key
             else None
         )
