--- conflicted
+++ resolved
@@ -144,7 +144,6 @@
 class Result(object):
     def __init__(
         self,
-<<<<<<< HEAD
         variationId: Optional[int],
         inExperiment: Optional[bool],
         value,
@@ -153,18 +152,7 @@
         hashValue: Optional[str],
         featureId: Optional[str],
         meta: Optional[VariationMeta] = None,
-        bucket: float = None,
-=======
-        variationId: int,
-        inExperiment: bool,
-        value: Any,
-        hashUsed: bool,
-        hashAttribute: str,
-        hashValue: str,
-        featureId: Optional[str],
-        meta: Optional[VariationMeta] = None,
         bucket: Optional[float] = None,
->>>>>>> c9c85878
         stickyBucketUsed: bool = False,
     ) -> None:
         self.variationId = variationId
@@ -210,6 +198,7 @@
             obj["passthrough"] = True
 
         return obj
+
     @staticmethod
     def from_dict(data: dict) -> "Result":
         return Result(
@@ -232,17 +221,10 @@
 class FeatureResult(object):
     def __init__(
         self,
-<<<<<<< HEAD
-        value,
+        value: Any,
         source: Optional[str] = None,
-        experiment: Optional["Experiment"] = None,
-        experimentResult: Optional["Result"] = None,
-=======
-        value: Any,
-        source: str,
         experiment: Optional[Experiment] = None,
         experimentResult: Optional[Result] = None,
->>>>>>> c9c85878
         ruleId: Optional[str] = None,
     ) -> None:
         self.value = value
@@ -354,16 +336,10 @@
         name: Optional[str] = None,
         phase: Optional[str] = None,
         disableStickyBucketing: bool = False,
-<<<<<<< HEAD
-        bucketVersion: int = None,
-        minBucketVersion: int = None,
-        parentConditions: List[dict] = None,
-        tracks: List[TrackData] = None
-=======
         bucketVersion: Optional[int] = None,
         minBucketVersion: Optional[int] = None,
         parentConditions: Optional[List[Dict[str, Any]]] = None,
->>>>>>> c9c85878
+        tracks: List[TrackData] = None
     ) -> None:
 
         if disableStickyBucketing:
