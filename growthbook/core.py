import logging
import re
import json

from urllib.parse import urlparse, parse_qs
from typing import Callable, Optional, Any, Set, Tuple, List, Dict
from .common_types import EvaluationContext, FeatureResult, Experiment, Filter, Result, UserContext, VariationMeta

logger = logging.getLogger("growthbook.core")

def evalCondition(attributes: Dict[str, Any], condition: Dict[str, Any], savedGroups: Optional[Dict[str, Any]] = None) -> bool:
    for key, value in condition.items():
        if key == "$or":
            if not evalOr(attributes, value, savedGroups):
                return False
        elif key == "$nor":
            if evalOr(attributes, value, savedGroups):
                return False
        elif key == "$and":
            if not evalAnd(attributes, value, savedGroups):
                return False
        elif key == "$not":
            if evalCondition(attributes, value, savedGroups):
                return False
        elif not evalConditionValue(value, getPath(attributes, key), savedGroups):
            return False

    return True

def evalOr(attributes: Dict[str, Any], conditions: List[Any], savedGroups: Optional[Dict[str, Any]]) -> bool:
    if len(conditions) == 0:
        return True

    for condition in conditions:
        if evalCondition(attributes, condition, savedGroups):
            return True
    return False


def evalAnd(attributes: Dict[str, Any], conditions: List[Any], savedGroups: Optional[Dict[str, Any]]) -> bool:
    for condition in conditions:
        if not evalCondition(attributes, condition, savedGroups):
            return False
    return True

def isOperatorObject(obj: Any) -> bool:
    for key in obj.keys():
        if key[0] != "$":
            return False
    return True

def getType(attributeValue) -> str:
    t = type(attributeValue)

    if attributeValue is None:
        return "null"
    if t is int or t is float:
        return "number"
    if t is str:
        return "string"
    if t is list or t is set:
        return "array"
    if t is dict:
        return "object"
    if t is bool:
        return "boolean"
    return "unknown"

def getPath(attributes, path):
    current = attributes
    for segment in path.split("."):
        if type(current) is dict and segment in current:
            current = current[segment]
        else:
            return None
    return current

def evalConditionValue(conditionValue, attributeValue, savedGroups) -> bool:
    if type(conditionValue) is dict and isOperatorObject(conditionValue):
        for key, value in conditionValue.items():
            if not evalOperatorCondition(key, attributeValue, value, savedGroups):
                return False
        return True
    return bool(conditionValue == attributeValue)

def elemMatch(condition, attributeValue, savedGroups) -> bool:
    if not type(attributeValue) is list:
        return False

    for item in attributeValue:
        if isOperatorObject(condition):
            if evalConditionValue(condition, item, savedGroups):
                return True
        else:
            if evalCondition(item, condition, savedGroups):
                return True

    return False

def compare(val1, val2) -> int:
    if (type(val1) is int or type(val1) is float) and not (type(val2) is int or type(val2) is float):
        if (val2 is None):
            val2 = 0
        else:
            val2 = float(val2)

    if (type(val2) is int or type(val2) is float) and not (type(val1) is int or type(val1) is float):
        if (val1 is None):
            val1 = 0
        else:
            val1 = float(val1)

    if val1 > val2:
        return 1
    if val1 < val2:
        return -1
    return 0

def evalOperatorCondition(operator, attributeValue, conditionValue, savedGroups) -> bool:
    if operator == "$eq":
        try:
            return compare(attributeValue, conditionValue) == 0
        except Exception:
            return False
    elif operator == "$ne":
        try:
            return compare(attributeValue, conditionValue) != 0
        except Exception:
            return False
    elif operator == "$lt":
        try:
            return compare(attributeValue, conditionValue) < 0
        except Exception:
            return False
    elif operator == "$lte":
        try:
            return compare(attributeValue, conditionValue) <= 0
        except Exception:
            return False
    elif operator == "$gt":
        try:
            return compare(attributeValue, conditionValue) > 0
        except Exception:
            return False
    elif operator == "$gte":
        try:
            return compare(attributeValue, conditionValue) >= 0
        except Exception:
            return False
    elif operator == "$veq":
        return paddedVersionString(attributeValue) == paddedVersionString(conditionValue)
    elif operator == "$vne":
        return paddedVersionString(attributeValue) != paddedVersionString(conditionValue)
    elif operator == "$vlt":
        return paddedVersionString(attributeValue) < paddedVersionString(conditionValue)
    elif operator == "$vlte":
        return paddedVersionString(attributeValue) <= paddedVersionString(conditionValue)
    elif operator == "$vgt":
        return paddedVersionString(attributeValue) > paddedVersionString(conditionValue)
    elif operator == "$vgte":
        return paddedVersionString(attributeValue) >= paddedVersionString(conditionValue)
    elif operator == "$inGroup":
        if not type(conditionValue) is str:
            return False
        if not conditionValue in savedGroups:
            return False
        return isIn(savedGroups[conditionValue] or [], attributeValue)
    elif operator == "$notInGroup":
        if not type(conditionValue) is str:
            return False
        if not conditionValue in savedGroups:
            return True
        return not isIn(savedGroups[conditionValue] or [], attributeValue)
    elif operator == "$regex":
        try:
            r = re.compile(conditionValue)
            return bool(r.search(attributeValue))
        except Exception:
            return False
    elif operator == "$in":
        if not type(conditionValue) is list:
            return False
        return isIn(conditionValue, attributeValue)
    elif operator == "$nin":
        if not type(conditionValue) is list:
            return False
        return not isIn(conditionValue, attributeValue)
    elif operator == "$elemMatch":
        return elemMatch(conditionValue, attributeValue, savedGroups)
    elif operator == "$size":
        if not (type(attributeValue) is list):
            return False
        return evalConditionValue(conditionValue, len(attributeValue), savedGroups)
    elif operator == "$all":
        if not (type(attributeValue) is list):
            return False
        for cond in conditionValue:
            passing = False
            for attr in attributeValue:
                if evalConditionValue(cond, attr, savedGroups):
                    passing = True
            if not passing:
                return False
        return True
    elif operator == "$exists":
        if not conditionValue:
            return attributeValue is None
        return attributeValue is not None
    elif operator == "$type":
        return bool(getType(attributeValue) == conditionValue)
    elif operator == "$not":
        return not evalConditionValue(conditionValue, attributeValue, savedGroups)
    return False

def paddedVersionString(input) -> str:
    # If input is a number, convert to a string
    if type(input) is int or type(input) is float:
        input = str(input)

    if not input or type(input) is not str:
        input = "0"

    # Remove build info and leading `v` if any
    input = re.sub(r"(^v|\+.*$)", "", input)
    # Split version into parts (both core version numbers and pre-release tags)
    # "v1.2.3-rc.1+build123" -> ["1","2","3","rc","1"]
    parts = re.split(r"[-.]", input)
    # If it's SemVer without a pre-release, add `~` to the end
    # ["1","0","0"] -> ["1","0","0","~"]
    # "~" is the largest ASCII character, so this will make "1.0.0" greater than "1.0.0-beta" for example
    if len(parts) == 3:
        parts.append("~")
    # Left pad each numeric part with spaces so string comparisons will work ("9">"10", but " 9"<"10")
    # Then, join back together into a single string
    return "-".join([v.rjust(5, " ") if re.match(r"^[0-9]+$", v) else v for v in parts])


def isIn(conditionValue, attributeValue) -> bool:
    if type(attributeValue) is list:
        return bool(set(conditionValue) & set(attributeValue))
    return attributeValue in conditionValue

def _getOrigHashValue(
    eval_context: EvaluationContext,
    attr: Optional[str] = "id",
    fallbackAttr: Optional[str] = None
) -> Tuple[str, str]:
    # attr = attr or "id" -- Fix for the flaky behavior of sticky bucket assignment
    actual_attr: str = attr if attr is not None else ""
    val = ""

    if actual_attr in eval_context.user.attributes:
        val = "" if eval_context.user.attributes[actual_attr] is None else eval_context.user.attributes[actual_attr]

    # If no match, try fallback
    if (not val or val == "") and fallbackAttr and eval_context.global_ctx.options.sticky_bucket_service:
        if fallbackAttr in eval_context.user.attributes:
            val = "" if eval_context.user.attributes[fallbackAttr] is None else eval_context.user.attributes[fallbackAttr]

        if not val or val != "":
            actual_attr = fallbackAttr

    return (actual_attr, val)

def _getHashValue(eval_context: EvaluationContext, attr: Optional[str] = None, fallbackAttr: Optional[str] = None) -> Tuple[str, str]:
    (attr, val) = _getOrigHashValue(attr=attr, fallbackAttr=fallbackAttr, eval_context=eval_context)
    return (attr, str(val))

def _isIncludedInRollout(
    seed: str,
    eval_context: EvaluationContext,
    hashAttribute: Optional[str] = None,
    fallbackAttribute: Optional[str] = None,
    range: Optional[Tuple[float, float]] = None,
    coverage: Optional[float] = None,
    hashVersion: Optional[int] = None
) -> bool:
    if coverage is None and range is None:
        return True

    if coverage == 0 and range is None:
        return False

    (_, hash_value) = _getHashValue(attr=hashAttribute, fallbackAttr=fallbackAttribute, eval_context=eval_context)
    if hash_value == "":
        return False

    n = gbhash(seed, hash_value, hashVersion or 1)
    if n is None:
        return False

    if range:
        return inRange(n, range)
    elif coverage is not None:
        return n <= coverage

    return True

def _isFilteredOut(filters: List[Filter], eval_context: EvaluationContext) -> bool:
    for filter in filters:
        (_, hash_value) = _getHashValue(attr=filter.get("attribute", "id"), eval_context=eval_context)
        if hash_value == "":
            return False

        n = gbhash(filter.get("seed", ""), hash_value, filter.get("hashVersion", 2))
        if n is None:
            return False

        filtered = False
        for range in filter["ranges"]:
            if inRange(n, range):
                filtered = True
                break
        if not filtered:
            return True
    return False


def fnv1a32(str: str) -> int:
    hval = 0x811C9DC5
    prime = 0x01000193
    uint32_max = 2 ** 32
    for s in str:
        hval = hval ^ ord(s)
        hval = (hval * prime) % uint32_max
    return hval

def inNamespace(userId: str, namespace: Tuple[str, float, float]) -> bool:
    n = gbhash("__" + namespace[0], userId, 1)
    if n is None:
        return False
    return namespace[1] <= n < namespace[2]

def gbhash(seed: str, value: str, version: int) -> Optional[float]:
    if version == 2:
        n = fnv1a32(str(fnv1a32(seed + value)))
        return (n % 10000) / 10000
    if version == 1:
        n = fnv1a32(value + seed)
        return (n % 1000) / 1000
    return None

def inRange(n: float, range: Tuple[float, float]) -> bool:
    return range[0] <= n < range[1]

def chooseVariation(n: float, ranges: List[Tuple[float, float]]) -> int:
    for i, r in enumerate(ranges):
        if inRange(n, r):
            return i
    return -1

def getQueryStringOverride(id: str, url: str, numVariations: int) -> Optional[int]:
    res = urlparse(url)
    if not res.query:
        return None
    qs = parse_qs(res.query)
    if id not in qs:
        return None
    variation = qs[id][0]
    if variation is None or not variation.isdigit():
        return None
    varId = int(variation)
    if varId < 0 or varId >= numVariations:
        return None
    return varId

def _urlIsValid(url: Optional[str], pattern: str) -> bool:
    if not url: # it was self._url! Ignored the param passed in.
        return False

    try:
        r = re.compile(pattern)
        if r.search(url):
            return True

        pathOnly = re.sub(r"^[^/]*/", "/", re.sub(r"^https?:\/\/", "", url))
        if r.search(pathOnly):
            return True
        return False
    except Exception:
        return True

def getEqualWeights(numVariations: int) -> List[float]:
    if numVariations < 1:
        return []
    return [1 / numVariations for _ in range(numVariations)]


def getBucketRanges(
    numVariations: int, coverage: float = 1, weights: Optional[List[float]] = None
) -> List[Tuple[float, float]]:
    if coverage < 0:
        coverage = 0
    if coverage > 1:
        coverage = 1
    if weights is None:
        weights = getEqualWeights(numVariations)
    if len(weights) != numVariations:
        weights = getEqualWeights(numVariations)
    if sum(weights) < 0.99 or sum(weights) > 1.01:
        weights = getEqualWeights(numVariations)

    cumulative: float = 0
    ranges = []
    for w in weights:
        start = cumulative
        cumulative += w
        ranges.append((start, start + coverage * w))

    return ranges

def eval_feature(
    key: str,
    evalContext: Optional[EvaluationContext] = None,
    callback_subscription: Optional[Callable[[Experiment, Result], None]] = None,
    tracking_cb: Optional[Callable[[Experiment, Result, UserContext], None]] = None
) -> FeatureResult:
    """Core feature evaluation logic as a standalone function"""

    if evalContext is None:
        raise ValueError("evalContext is required - eval_feature")

    if key not in evalContext.global_ctx.features:
        logger.warning("Unknown feature %s", key)
        return FeatureResult(None, "unknownFeature")

    if key in evalContext.stack.evaluated_features:
        logger.warning("Cyclic prerequisite detected, stack: %s", evalContext.stack.evaluated_features)
        return FeatureResult(None, "cyclicPrerequisite")

    evalContext.stack.evaluated_features.add(key)

    feature = evalContext.global_ctx.features[key]

    evaluated_features = evalContext.stack.evaluated_features.copy()

    for rule in feature.rules:
        # Reset the stack for each rule
        evalContext.stack.evaluated_features = evaluated_features.copy()

        if (rule.parentConditions):
            prereq_res = eval_prereqs(parentConditions=rule.parentConditions, evalContext=evalContext)
            if prereq_res == "gate":
                logger.debug("Top-level prerequisite failed, return None, feature %s", key)
                return FeatureResult(None, "prerequisite")
            if prereq_res == "cyclic":
                # Warning already logged in this case
                return FeatureResult(None, "cyclicPrerequisite")
            if prereq_res == "fail":
                logger.debug("Skip rule because of failing prerequisite, feature %s", key)
                continue

        if rule.condition:
            if not evalCondition(evalContext.user.attributes, rule.condition, evalContext.global_ctx.saved_groups):
                logger.debug(
                    "Skip rule because of failed condition, feature %s", key
                )
                continue
        if rule.filters:
            if _isFilteredOut(rule.filters, evalContext):
                logger.debug(
                    "Skip rule because of filters/namespaces, feature %s", key
                )
                continue
        if rule.force is not None:
            if not _isIncludedInRollout(
                seed=rule.seed or key,
                hashAttribute=rule.hashAttribute,
                fallbackAttribute=rule.fallbackAttribute,
                range=rule.range,
                coverage=rule.coverage,
                hashVersion=rule.hashVersion,
                eval_context=evalContext
            ):
                logger.debug(
                    "Skip rule because user not included in percentage rollout, feature %s",
                    key,
                )
                continue

            tracks =  rule.tracks

            if tracks and tracking_cb:
                for track in tracks:
                    tracked_experiment = track.experiment
                    tracked_experiment_result = track.result.experimentResult
                    tracking_cb(tracked_experiment, tracked_experiment_result, evalContext.user)

            logger.debug("Force value from rule, feature %s", key)
            return FeatureResult(rule.force, "force", ruleId=rule.id)

        if rule.variations is None:
            logger.warning("Skip invalid rule, feature %s", key)
            continue

        exp = Experiment(
            key=rule.key or key,
            variations=rule.variations,
            coverage=rule.coverage,
            weights=rule.weights,
            hashAttribute=rule.hashAttribute,
            fallbackAttribute=rule.fallbackAttribute,
            namespace=rule.namespace,
            hashVersion=rule.hashVersion,
            meta=rule.meta,
            ranges=rule.ranges,
            name=rule.name,
            phase=rule.phase,
            seed=rule.seed,
            filters=rule.filters,
            condition=rule.condition,
            disableStickyBucketing=rule.disableStickyBucketing,
            bucketVersion=rule.bucketVersion,
            minBucketVersion=rule.minBucketVersion,
        )

        result = run_experiment(experiment=exp, featureId=key, evalContext=evalContext, tracking_cb=tracking_cb)

        if callback_subscription:
            callback_subscription(exp, result)

        if not result.inExperiment:
            logger.debug(
                "Skip rule because user not included in experiment, feature %s", key
            )
            continue

        if result.passthrough:
            logger.debug("Continue to next rule, feature %s", key)
            continue

        logger.debug("Assign value from experiment, feature %s", key)
        return FeatureResult(
            result.value, "experiment", exp, result, ruleId=rule.id
        )

    logger.debug("Use default value for feature %s", key)
    return FeatureResult(feature.defaultValue, "defaultValue")

def eval_prereqs(parentConditions: List[dict], evalContext: EvaluationContext) -> str:
    evaluated_features = evalContext.stack.evaluated_features.copy()

    for parentCondition in parentConditions:
        # Reset the stack in each iteration
        evalContext.stack.evaluated_features = evaluated_features.copy()

        parent_id = parentCondition.get("id")
        if parent_id is None:
            continue  # Skip if no valid ID

        parentRes = eval_feature(key=parent_id, evalContext=evalContext)

        if parentRes.source == "cyclicPrerequisite":
            return "cyclic"

        parent_condition = parentCondition.get("condition")
        if parent_condition is None:
            continue  # Skip if no valid condition

        if not evalCondition({'value': parentRes.value}, parent_condition, evalContext.global_ctx.saved_groups):
            if parentCondition.get("gate", False):
                return "gate"
            return "fail"
    return "pass"

def _get_sticky_bucket_experiment_key(experiment_key: str, bucket_version: int = 0) -> str:
    return experiment_key + "__" + str(bucket_version)

def _get_sticky_bucket_assignments(evalContext: EvaluationContext,
                                    attr: Optional[str] = None,
                                    fallback: Optional[str] = None) -> Dict[str, str]:
    merged: Dict[str, str] = {}

    # Search for docs stored for attribute(id)
    _, hashValue = _getHashValue(attr=attr, eval_context=evalContext)
    key = f"{attr}||{hashValue}"
    if key in evalContext.user.sticky_bucket_assignment_docs:
        merged = evalContext.user.sticky_bucket_assignment_docs[key].get("assignments", {})

    # Search for docs stored for fallback attribute
    if fallback:
        _, hashValue = _getHashValue(fallbackAttr=fallback, eval_context=evalContext)
        key = f"{fallback}||{hashValue}"
        if key in evalContext.user.sticky_bucket_assignment_docs:
            # Merge the fallback assignments, but don't overwrite existing ones
            for k, v in evalContext.user.sticky_bucket_assignment_docs[key].get("assignments", {}).items():
                if k not in merged:
                    merged[k] = v

    return merged

def _is_blocked(
    assignments: Dict[str, str],
    experiment_key: str,
    min_bucket_version: int
) -> bool:
    if min_bucket_version > 0:
        for i in range(min_bucket_version):
            blocked_key = _get_sticky_bucket_experiment_key(experiment_key, i)
            if blocked_key in assignments:
                return True
    return False

def _get_sticky_bucket_variation(
    experiment_key: str,
    evalContext: EvaluationContext,
    bucket_version: Optional[int] = None,
    min_bucket_version: Optional[int] = None,
    meta: Optional[List[VariationMeta]] = None,
    hash_attribute: Optional[str] = None,
    fallback_attribute: Optional[str] = None,
) -> Dict[str, Any]:
    bucket_version = bucket_version or 0
    min_bucket_version = min_bucket_version or 0
    meta = meta or []

    id = _get_sticky_bucket_experiment_key(experiment_key, bucket_version)

    assignments = _get_sticky_bucket_assignments(attr=hash_attribute, fallback=fallback_attribute, evalContext=evalContext)
    if _is_blocked(assignments, experiment_key, min_bucket_version):
        return {
            'variation': -1,
            'versionIsBlocked': True
        }

    variation_key = assignments.get(id, None)
    if not variation_key:
        return {
            'variation': -1
        }

    # Find the key in meta
    variation = next((i for i, v in enumerate(meta) if v.get("key") == variation_key), -1)
    if variation < 0:
        return {
            'variation': -1
        }

    return {'variation': variation}

<<<<<<< HEAD
def run_experiment(experiment: Experiment,
                   featureId: Optional[str] = None,
                   evalContext: EvaluationContext = None,
                   tracking_cb: Callable[[Experiment, Result, UserContext], None] = None
=======
def run_experiment(experiment: Experiment, 
                   featureId: Optional[str] = None, 
                   evalContext: Optional[EvaluationContext] = None, 
                   tracking_cb: Optional[Callable[[Experiment, Result, UserContext], None]] = None
>>>>>>> c9c85878
                ) -> Result:
    if evalContext is None:
        raise ValueError("evalContext is required - run_experiment")
    # 1. If experiment has less than 2 variations, return immediately
    if len(experiment.variations) < 2:
        logger.warning(
            "Experiment %s has less than 2 variations, skip", experiment.key
        )
        return _getExperimentResult(experiment=experiment, featureId=featureId, evalContext=evalContext)
    # 2. If growthbook is disabled, return immediately
    if not evalContext.global_ctx.options.enabled:
        logger.debug(
            "Skip experiment %s because GrowthBook is disabled", experiment.key
        )
        return _getExperimentResult(experiment=experiment, featureId=featureId, evalContext=evalContext)
    # 2.5. If the experiment props have been overridden, merge them in
    if evalContext.user.overrides.get(experiment.key, None):
        experiment.update(evalContext.user.overrides[experiment.key])
    # 3. If experiment is forced via a querystring in the url
    qs = getQueryStringOverride(
        experiment.key, evalContext.user.url, len(experiment.variations)
    )
    if qs is not None:
        logger.debug(
            "Force variation %d from URL querystring, experiment %s",
            qs,
            experiment.key,
        )
        return _getExperimentResult(experiment=experiment, variationId=qs, featureId=featureId, evalContext=evalContext)
    # 4. If variation is forced in the context
    if evalContext.user.forced_variations.get(experiment.key, None) is not None:
        logger.debug(
            "Force variation %d from GrowthBook context, experiment %s",
            evalContext.user.forced_variations[experiment.key],
            experiment.key,
        )
        return _getExperimentResult(
            experiment=experiment, variationId=evalContext.user.forced_variations[experiment.key], featureId=featureId, evalContext=evalContext
        )
    # 5. If experiment is a draft or not active, return immediately
    if experiment.status == "draft" or not experiment.active:
        logger.debug("Experiment %s is not active, skip", experiment.key)
        return _getExperimentResult(experiment=experiment, featureId=featureId, evalContext=evalContext)

    # 6. Get the user hash attribute and value
    (hashAttribute, hashValue) = _getHashValue(attr=experiment.hashAttribute, fallbackAttr=experiment.fallbackAttribute, eval_context=evalContext)
    if not hashValue:
        logger.debug(
            "Skip experiment %s because user's hashAttribute value is empty",
            experiment.key,
        )
        return _getExperimentResult(experiment=experiment, featureId=featureId, evalContext=evalContext)

    assigned = -1

    found_sticky_bucket = False
    sticky_bucket_version_is_blocked = False
    if evalContext.global_ctx.options.sticky_bucket_service and not experiment.disableStickyBucketing:
        sticky_bucket = _get_sticky_bucket_variation(
            experiment_key=experiment.key,
            bucket_version=experiment.bucketVersion,
            min_bucket_version=experiment.minBucketVersion,
            meta=experiment.meta,
            hash_attribute=experiment.hashAttribute,
            fallback_attribute=experiment.fallbackAttribute,
            evalContext=evalContext
        )
        found_sticky_bucket = sticky_bucket.get('variation', 0) >= 0
        assigned = sticky_bucket.get('variation', 0)
        sticky_bucket_version_is_blocked = sticky_bucket.get('versionIsBlocked', False)

    if found_sticky_bucket:
        logger.debug("Found sticky bucket for experiment %s, assigning sticky variation %s", experiment.key, assigned)

    # Some checks are not needed if we already have a sticky bucket
    if not found_sticky_bucket:
        # 7. Filtered out / not in namespace
        if experiment.filters:
            if _isFilteredOut(experiment.filters, evalContext):
                logger.debug(
                    "Skip experiment %s because of filters/namespaces", experiment.key
                )
                return _getExperimentResult(experiment=experiment, featureId=featureId, evalContext=evalContext)
        elif experiment.namespace and not inNamespace(hashValue, experiment.namespace):
            logger.debug("Skip experiment %s because of namespace", experiment.key)
            return _getExperimentResult(experiment=experiment, featureId=featureId, evalContext=evalContext)

        # 7.5. If experiment has an include property
        if experiment.include:
            try:
                if not experiment.include():
                    logger.debug(
                        "Skip experiment %s because include() returned false",
                        experiment.key,
                    )
                    return _getExperimentResult(experiment=experiment, featureId=featureId, evalContext=evalContext)
            except Exception:
                logger.warning(
                    "Skip experiment %s because include() raised an Exception",
                    experiment.key,
                )
                return _getExperimentResult(experiment=experiment, featureId=featureId, evalContext=evalContext)

        # 8. Exclude if condition is false
        if experiment.condition and not evalCondition(
            evalContext.user.attributes, experiment.condition, evalContext.global_ctx.saved_groups
        ):
            logger.debug(
                "Skip experiment %s because user failed the condition", experiment.key
            )
            return _getExperimentResult(experiment=experiment, featureId=featureId, evalContext=evalContext)

        # 8.05 Exclude if parent conditions are not met
        if (experiment.parentConditions):
            prereq_res = eval_prereqs(parentConditions=experiment.parentConditions, evalContext=evalContext)
            if prereq_res == "gate" or prereq_res == "fail":
                logger.debug("Skip experiment %s because of failing prerequisite", experiment.key)
                return _getExperimentResult(experiment=experiment, featureId=featureId, evalContext=evalContext)
            if prereq_res == "cyclic":
                logger.debug("Skip experiment %s because of cyclic prerequisite", experiment.key)
                return _getExperimentResult(experiment=experiment, featureId=featureId, evalContext=evalContext)

        # 8.1. Make sure user is in a matching group
        if experiment.groups and len(experiment.groups):
            expGroups = evalContext.user.groups or {}
            matched = False
            for group in experiment.groups:
                if expGroups[group]:
                    matched = True
            if not matched:
                logger.debug(
                    "Skip experiment %s because user not in required group",
                    experiment.key,
                )
                return _getExperimentResult(experiment=experiment, featureId=featureId, evalContext=evalContext)

    # The following apply even when in a sticky bucket

    # 8.2. If experiment.url is set, see if it's valid
    if experiment.url:
        if not _urlIsValid(url=evalContext.global_ctx.options.url, pattern=experiment.url):
            logger.debug(
                "Skip experiment %s because current URL is not targeted",
                experiment.key,
            )
            return _getExperimentResult(experiment=experiment, featureId=featureId, evalContext=evalContext)

    # 9. Get bucket ranges and choose variation
    n = gbhash(
        experiment.seed or experiment.key, hashValue, experiment.hashVersion or 1
    )
    if n is None:
        logger.warning(
            "Skip experiment %s because of invalid hashVersion", experiment.key
        )
        return _getExperimentResult(experiment=experiment, featureId=featureId, evalContext=evalContext)

    if not found_sticky_bucket:
        c = experiment.coverage
        ranges = experiment.ranges or getBucketRanges(
            len(experiment.variations), c if c is not None else 1, experiment.weights
        )
        assigned = chooseVariation(n, ranges)

    # Unenroll if any prior sticky buckets are blocked by version
    if sticky_bucket_version_is_blocked:
        logger.debug("Skip experiment %s because sticky bucket version is blocked", experiment.key)
        return _getExperimentResult(experiment=experiment, featureId=featureId, stickyBucketUsed=True, evalContext=evalContext)

    # 10. Return if not in experiment
    if assigned < 0:
        logger.debug(
            "Skip experiment %s because user is not included in the rollout",
            experiment.key,
        )
        return _getExperimentResult(experiment=experiment, featureId=featureId, evalContext=evalContext)

    # 11. If experiment is forced, return immediately
    if experiment.force is not None:
        logger.debug(
            "Force variation %d in experiment %s", experiment.force, experiment.key
        )
        return _getExperimentResult(
            experiment=experiment, variationId=experiment.force, featureId=featureId, evalContext=evalContext
        )

    # 12. Exclude if in QA mode (global)
    if evalContext.global_ctx.options.qa_mode:
        logger.debug("Skip experiment %s because of QA Mode", experiment.key)
        return _getExperimentResult(experiment=experiment, featureId=featureId, evalContext=evalContext)

    # 12.1. Exclude if user has skip_all_experiments flag set
    if evalContext.user.skip_all_experiments:
        logger.debug("Skip experiment %s because user has skip_all_experiments flag set", experiment.key)
        return _getExperimentResult(experiment=experiment, featureId=featureId, evalContext=evalContext)

    # 12.5. If experiment is stopped, return immediately
    if experiment.status == "stopped":
        logger.debug("Skip experiment %s because it is stopped", experiment.key)
        return _getExperimentResult(experiment=experiment, featureId=featureId, evalContext=evalContext)

    # 13. Build the result object
    result = _getExperimentResult(
        experiment=experiment, variationId=assigned, hashUsed=True, featureId=featureId, bucket=n, stickyBucketUsed=found_sticky_bucket, evalContext=evalContext
    )

    # 13.5 Persist sticky bucket
    if evalContext.global_ctx.options.sticky_bucket_service and not experiment.disableStickyBucketing:
        assignment = {}
        assignment[_get_sticky_bucket_experiment_key(
            experiment.key,
            experiment.bucketVersion
        )] = result.key

        data = _generate_sticky_bucket_assignment_doc(
            attribute_name=hashAttribute,
            attribute_value=hashValue,
            assignments=assignment,
            evalContext=evalContext
        )
        doc = data.get("doc", None)
        if doc and data.get('changed', False):
            if not evalContext.user.sticky_bucket_assignment_docs:
                evalContext.user.sticky_bucket_assignment_docs = {}
            evalContext.user.sticky_bucket_assignment_docs[data.get('key')] = doc
            evalContext.global_ctx.options.sticky_bucket_service.save_assignments(doc)

    # 14. Fire the tracking callback if set
    if tracking_cb:
        tracking_cb(experiment, result, evalContext.user)

    # 15. Return the result
    logger.debug("Assigned variation %d in experiment %s", assigned, experiment.key)
    return result

def _generate_sticky_bucket_assignment_doc(attribute_name: str, attribute_value: str, assignments: dict, evalContext: EvaluationContext):
    key = attribute_name + "||" + attribute_value
    existing_assignments = evalContext.user.sticky_bucket_assignment_docs.get(key, {}).get("assignments", {})

    new_assignments = {**existing_assignments, **assignments}

    # Compare JSON strings to see if they have changed
    existing_json = json.dumps(existing_assignments, sort_keys=True)
    new_json = json.dumps(new_assignments, sort_keys=True)
    changed = existing_json != new_json

    return {
        'key': key,
        'doc': {
            'attributeName': attribute_name,
            'attributeValue': attribute_value,
            'assignments': new_assignments
        },
        'changed': changed
    }

def _getExperimentResult(
    experiment: Experiment,
    evalContext: EvaluationContext,
    variationId: int = -1,
    hashUsed: bool = False,
    featureId: Optional[str] = None,
    bucket: Optional[float] = None,
    stickyBucketUsed: bool = False
) -> Result:
    inExperiment = True
    if variationId < 0 or variationId > len(experiment.variations) - 1:
        variationId = 0
        inExperiment = False

    meta = None
    if experiment.meta:
        meta = experiment.meta[variationId]

    (hashAttribute, hashValue) = _getOrigHashValue(attr=experiment.hashAttribute,
                                                    fallbackAttr=experiment.fallbackAttribute,
                                                    eval_context=evalContext)

    return Result(
        featureId=featureId,
        inExperiment=inExperiment,
        variationId=variationId,
        value=experiment.variations[variationId],
        hashUsed=hashUsed,
        hashAttribute=hashAttribute,
        hashValue=hashValue,
        meta=meta,
        bucket=bucket,
        stickyBucketUsed=stickyBucketUsed
    )<|MERGE_RESOLUTION|>--- conflicted
+++ resolved
@@ -638,17 +638,10 @@
 
     return {'variation': variation}
 
-<<<<<<< HEAD
 def run_experiment(experiment: Experiment,
                    featureId: Optional[str] = None,
-                   evalContext: EvaluationContext = None,
-                   tracking_cb: Callable[[Experiment, Result, UserContext], None] = None
-=======
-def run_experiment(experiment: Experiment, 
-                   featureId: Optional[str] = None, 
-                   evalContext: Optional[EvaluationContext] = None, 
+                   evalContext: Optional[EvaluationContext] = None,
                    tracking_cb: Optional[Callable[[Experiment, Result, UserContext], None]] = None
->>>>>>> c9c85878
                 ) -> Result:
     if evalContext is None:
         raise ValueError("evalContext is required - run_experiment")
