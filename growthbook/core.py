--- conflicted
+++ resolved
@@ -536,36 +536,20 @@
         # Reset the stack in each iteration
         evalContext.stack.evaluated_features = evaluated_features.copy()
 
-<<<<<<< HEAD
-        key = parentCondition.get("id")
-        if not isinstance(key, str):
-            continue 
-
-        condition = parentCondition.get("condition")
-        if not isinstance(condition, dict):
-            condition = {}
-
-        parentRes = eval_feature(key=key, evalContext=evalContext)
-=======
         parent_id = parentCondition.get("id")
         if parent_id is None:
             continue  # Skip if no valid ID
             
         parentRes = eval_feature(key=parent_id, evalContext=evalContext)
->>>>>>> 054da68d
 
         if parentRes.source == "cyclicPrerequisite":
             return "cyclic"
 
-<<<<<<< HEAD
-        if not evalCondition({'value': parentRes.value}, condition, evalContext.global_ctx.saved_groups):
-=======
         parent_condition = parentCondition.get("condition")
         if parent_condition is None:
             continue  # Skip if no valid condition
             
         if not evalCondition({'value': parentRes.value}, parent_condition, evalContext.global_ctx.saved_groups):
->>>>>>> 054da68d
             if parentCondition.get("gate", False):
                 return "gate"
             return "fail"
