#!/usr/bin/env python
"""
This is the Python client library for GrowthBook, the open-source
feature flagging and A/B testing platform.
More info at https://www.growthbook.io
"""

import sys
import json
import threading
import logging
import warnings

from abc import ABC, abstractmethod
from typing import Optional, Any, Set, Tuple, List, Dict, Callable

from .common_types import ( EvaluationContext,
    Experiment,
    FeatureResult,
    Feature,
    GlobalContext,
    Options,
    Result, StackContext,
    UserContext,
    AbstractStickyBucketService,
    FeatureRule
)

# Only require typing_extensions if using Python 3.7 or earlier
if sys.version_info >= (3, 8):
    from typing import TypedDict
else:
    from typing_extensions import TypedDict

from base64 import b64decode
from time import time
import aiohttp
import asyncio

from aiohttp.client_exceptions import ClientConnectorError, ClientResponseError, ClientPayloadError
from cryptography.hazmat.primitives.ciphers import Cipher, algorithms, modes
from cryptography.hazmat.primitives import padding
from urllib3 import PoolManager

from .core import _getHashValue, eval_feature as core_eval_feature, run_experiment

logger = logging.getLogger("growthbook")

def decrypt(encrypted_str: str, key_str: str) -> str:
    iv_str, ct_str = encrypted_str.split(".", 2)

    key = b64decode(key_str)
    iv = b64decode(iv_str)
    ct = b64decode(ct_str)

    cipher = Cipher(algorithms.AES(key), modes.CBC(iv))
    decryptor = cipher.decryptor()

    decrypted = decryptor.update(ct) + decryptor.finalize()

    unpadder = padding.PKCS7(128).unpadder()
    bytestring = unpadder.update(decrypted) + unpadder.finalize()

    return bytestring.decode("utf-8")

class AbstractFeatureCache(ABC):
    @abstractmethod
    def get(self, key: str) -> Optional[Dict]:
        pass

    @abstractmethod
    def set(self, key: str, value: Dict, ttl: int) -> None:
        pass

    def clear(self) -> None:
        pass


class CacheEntry(object):
    def __init__(self, value: Dict, ttl: int) -> None:
        self.value = value
        self.ttl = ttl
        self.expires = time() + ttl

    def update(self, value: Dict):
        self.value = value
        self.expires = time() + self.ttl


class InMemoryFeatureCache(AbstractFeatureCache):
    def __init__(self) -> None:
        self.cache: Dict[str, CacheEntry] = {}

    def get(self, key: str) -> Optional[Dict]:
        if key in self.cache:
            entry = self.cache[key]
            if entry.expires >= time():
                return entry.value
        return None

    def set(self, key: str, value: Dict, ttl: int) -> None:
        if key in self.cache:
            self.cache[key].update(value)
        else:
            self.cache[key] = CacheEntry(value, ttl)

    def clear(self) -> None:
        self.cache.clear()

class InMemoryStickyBucketService(AbstractStickyBucketService):
    def __init__(self) -> None:
        self.docs: Dict[str, Dict] = {}

    def get_assignments(self, attributeName: str, attributeValue: str) -> Optional[Dict]:
        return self.docs.get(self.get_key(attributeName, attributeValue), None)

    def save_assignments(self, doc: Dict) -> None:
        self.docs[self.get_key(doc["attributeName"], doc["attributeValue"])] = doc

    def destroy(self) -> None:
        self.docs.clear()


class SSEClient:
    def __init__(self, api_host, client_key, on_event, reconnect_delay=5, headers=None, timeout=30):
        self.api_host = api_host
        self.client_key = client_key

        self.on_event = on_event
        self.reconnect_delay = reconnect_delay
        self.timeout = timeout

        self._sse_session = None
        self._sse_thread = None
        self._loop = None

        self.is_running = False

        self.headers = {
            "Accept": "application/json; q=0.5, text/event-stream",
            "Cache-Control": "no-cache",
        }

        if headers:
            self.headers.update(headers)

    def connect(self):
        if self.is_running:
            logger.debug("Streaming session is already running.")
            return

        self.is_running = True
        self._sse_thread = threading.Thread(target=self._run_sse_channel)
        self._sse_thread.start()

    def disconnect(self, timeout=10):
        """Gracefully disconnect with timeout"""
        logger.debug("Initiating SSE client disconnect")
        self.is_running = False

        if self._loop and self._loop.is_running():
            future = asyncio.run_coroutine_threadsafe(self._stop_session(timeout), self._loop)
            try:
                # Wait with timeout for clean shutdown
                future.result(timeout=timeout)
                logger.debug("SSE session stopped cleanly")
            except Exception as e:
                logger.warning(f"Error during SSE disconnect: {e}")
                # Force close the loop if clean shutdown failed
                if self._loop and self._loop.is_running():
                    try:
                        self._loop.call_soon_threadsafe(self._loop.stop)
                    except Exception:
                        pass

        if self._sse_thread:
            self._sse_thread.join(timeout=timeout)
            if self._sse_thread.is_alive():
                logger.warning("SSE thread did not terminate gracefully within timeout")
            else:
                logger.debug("SSE thread terminated")

        logger.debug("Streaming session disconnected")

    def _get_sse_url(self, api_host: str, client_key: str) -> str:
        api_host = (api_host or "https://cdn.growthbook.io").rstrip("/")
        return f"{api_host}/sub/{client_key}"

    async def _init_session(self):
        url = self._get_sse_url(self.api_host, self.client_key)

        try:
            while self.is_running:
                try:
                    async with aiohttp.ClientSession(headers=self.headers,
                        timeout=aiohttp.ClientTimeout(connect=self.timeout)) as session:
                        self._sse_session = session

                        async with session.get(url) as response:
                            response.raise_for_status()
                            await self._process_response(response)
                except ClientResponseError as e:
                    logger.error(f"Streaming error, closing connection: {e.status} {e.message}")
                    self.is_running = False
                    break
                except (ClientConnectorError, ClientPayloadError) as e:
                    logger.error(f"Streaming error: {e}")
                    await self._wait_for_reconnect()
                    if not self.is_running:
                        break  # type: ignore[unreachable]
                except TimeoutError:
                    logger.warning(f"Streaming connection timed out after {self.timeout} seconds.")
                    await self._wait_for_reconnect()
                    if not self.is_running:
                        break  # type: ignore[unreachable]
                except asyncio.CancelledError:
                    logger.debug("SSE session cancelled")
                    break
                finally:
                    await self._close_session()
        except asyncio.CancelledError:
            logger.debug("SSE _init_session cancelled")
            pass
        finally:
            # Ensure session is closed on any exit
            await self._close_session()

    async def _process_response(self, response):
        event_data = {}
        try:
            async for line in response.content:
                # Check for cancellation before processing each line
                if not self.is_running:
                    logger.debug("SSE processing stopped - is_running is False")
                    break

                decoded_line = line.decode('utf-8').strip()
                if decoded_line.startswith("event:"):
                    event_data['type'] = decoded_line[len("event:"):].strip()
                elif decoded_line.startswith("data:"):
                    event_data['data'] = event_data.get('data', '') + f"\n{decoded_line[len('data:'):].strip()}"
                elif not decoded_line:
                    if 'type' in event_data and 'data' in event_data:
                        try:
                            self.on_event(event_data)
                        except Exception as e:
                            logger.warning(f"Error in event handler: {e}")
                    event_data = {}

            # Process any remaining event data
            if 'type' in event_data and 'data' in event_data:
                try:
                    self.on_event(event_data)
                except Exception as e:
                    logger.warning(f"Error in final event handler: {e}")
        except asyncio.CancelledError:
            logger.debug("SSE response processing cancelled")
            raise
        except Exception as e:
            logger.warning(f"Error processing SSE response: {e}")
            raise

    async def _wait_for_reconnect(self):
        logger.info(f"Attempting to reconnect streaming in {self.reconnect_delay} seconds")
        try:
            await asyncio.sleep(self.reconnect_delay)
        except asyncio.CancelledError:
            logger.debug("Reconnect wait cancelled")
            raise

    async def _close_session(self):
        if self._sse_session:
            await self._sse_session.close()
            logger.debug("Streaming session closed.")

    def _run_sse_channel(self):
        self._loop = asyncio.new_event_loop()

        try:
            self._loop.run_until_complete(self._init_session())
        except asyncio.CancelledError:
            pass
        finally:
            self._loop.run_until_complete(self._loop.shutdown_asyncgens())
            self._loop.close()

    async def _stop_session(self, timeout=10):
        """Stop the SSE session and cancel all tasks with timeout"""
        logger.debug("Stopping SSE session")

        # Close the session first
        if self._sse_session and not self._sse_session.closed:
            try:
                await self._sse_session.close()
                logger.debug("SSE session closed")
            except Exception as e:
                logger.warning(f"Error closing SSE session: {e}")

        # Cancel all tasks in this loop
        if self._loop and self._loop.is_running():
            try:
                # Get all tasks for this specific loop
                tasks = [task for task in asyncio.all_tasks(self._loop)
                        if not task.done() and task is not asyncio.current_task(self._loop)]

                if tasks:
                    logger.debug(f"Cancelling {len(tasks)} SSE tasks")
                    # Cancel all tasks
                    for task in tasks:
                        task.cancel()

                    # Wait for tasks to complete with timeout
                    try:
                        await asyncio.wait_for(
                            asyncio.gather(*tasks, return_exceptions=True),
                            timeout=timeout
                        )
                        logger.debug("All SSE tasks cancelled successfully")
                    except asyncio.TimeoutError:
                        logger.warning("Some SSE tasks did not cancel within timeout")
                    except Exception as e:
                        logger.warning(f"Error during task cancellation: {e}")
            except Exception as e:
                logger.warning(f"Error during SSE task cleanup: {e}")

from collections import OrderedDict

# ... (imports)

class FeatureRepository(object):
    def __init__(self) -> None:
        self.cache: AbstractFeatureCache = InMemoryFeatureCache()
        self.http: Optional[PoolManager] = None
        self.sse_client: Optional[SSEClient] = None
        self._feature_update_callbacks: List[Callable[[Dict], None]] = []
        
        # Background refresh support
        self._refresh_thread: Optional[threading.Thread] = None
        self._refresh_stop_event = threading.Event()
        self._refresh_lock = threading.Lock()
        
        # ETag cache for bandwidth optimization
        # Using OrderedDict for LRU cache (max 100 entries)
        self._etag_cache: OrderedDict[str, Tuple[str, Dict[str, Any]]] = OrderedDict()
        self._max_etag_entries = 100
        self._etag_lock = threading.Lock()

    def set_cache(self, cache: AbstractFeatureCache) -> None:
        self.cache = cache

    def clear_cache(self):
        self.cache.clear()

    def save_in_cache(self, key: str, res, ttl: int = 600):
        self.cache.set(key, res, ttl)

    def add_feature_update_callback(self, callback: Callable[[Dict], None]) -> None:
        """Add a callback to be notified when features are updated due to cache expiry"""
        if callback not in self._feature_update_callbacks:
            self._feature_update_callbacks.append(callback)

    def remove_feature_update_callback(self, callback: Callable[[Dict], None]) -> None:
        """Remove a feature update callback"""
        if callback in self._feature_update_callbacks:
            self._feature_update_callbacks.remove(callback)

    def _notify_feature_update_callbacks(self, features_data: Dict) -> None:
        """Notify all registered callbacks about feature updates"""
        for callback in self._feature_update_callbacks:
            try:
                callback(features_data)
            except Exception as e:
                logger.warning(f"Error in feature update callback: {e}")

    # Loads features with an in-memory cache in front using stale-while-revalidate approach
    def load_features(
        self, api_host: str, client_key: str, decryption_key: str = "", ttl: int = 600, remote_eval: bool = False, payload: Optional[Dict[str, Any]] = None
    ) -> Optional[Dict]:
        if not client_key:
            raise ValueError("Must specify `client_key` to refresh features")

        key = api_host + "::" + client_key

        cached = self.cache.get(key)
        if not cached:
            res = self._fetch_features(api_host, client_key, decryption_key, remote_eval, payload)
            if res is not None:
                self.cache.set(key, res, ttl)
                logger.debug("Fetched features from API, stored in cache")
                # Notify callbacks about fresh features
                self._notify_feature_update_callbacks(res)
                return res
        return cached
<<<<<<< HEAD

=======
    
    
>>>>>>> c9c85878
    async def load_features_async(
        self, api_host: str, client_key: str, decryption_key: str = "", ttl: int = 600, remote_eval: bool = False,
        payload: Optional[Dict[str, Any]] = None
    ) -> Optional[Dict]:
        key = api_host + "::" + client_key

        cached = self.cache.get(key)
        if not cached:
            res = await self._fetch_features_async(api_host, client_key, decryption_key, remote_eval, payload)
            if res is not None:
                self.cache.set(key, res, ttl)
                logger.debug("Fetched features from API, stored in cache")
                # Notify callbacks about fresh features
                self._notify_feature_update_callbacks(res)
                return res
        return cached

    # Perform the GET request (separate method for easy mocking)
    def _get(self, url: str, headers: Optional[Dict[str, str]] = None):
        self.http = self.http or PoolManager()
<<<<<<< HEAD
        return self.http.request("GET", url)

    def _post(self, url: str, payload: Dict, headers: Optional[Dict] = None):
        self.http = self.http or PoolManager()
        encoded_body = json.dumps(payload).encode("utf-8")
        return self.http.request(
            "POST",
            url,
            body=encoded_body,
            headers=headers or {"Content-Type": "application/json"},
        )

    def _fetch_and_decode_post(self, api_host: str, client_key: str, payload: Dict) -> Optional[Dict]:
        try:
            r = self._post(
                self._get_features_url(api_host, client_key, remote_eval=True),
                payload=payload
            )

            if r.status >= 400:
                logger.warning(
                    "Failed to fetch features, received status code %d", r.status
                )
                return None

            decoded = json.loads(r.data.decode("utf-8"))
            return decoded

        except Exception as e:
            logger.warning("Failed to decode feature JSON from API: %s", e)
            return None
=======
        return self.http.request("GET", url, headers=headers or {})
>>>>>>> c9c85878

    def _fetch_and_decode(self, api_host: str, client_key: str) -> Optional[Dict]:
        url = self._get_features_url(api_host, client_key)
        headers: Dict[str, str] = {}
        
        # Check if we have a cached ETag for this URL
        cached_etag = None
        cached_data = None
        with self._etag_lock:
            if url in self._etag_cache:
                # Move to end (mark as recently used)
                self._etag_cache.move_to_end(url)
                cached_etag, cached_data = self._etag_cache[url]
                headers['If-None-Match'] = cached_etag
                logger.debug(f"Using cached ETag for request: {cached_etag[:20]}...")
            else:
                logger.debug(f"No ETag cache found for URL: {url}")
        
        try:
            r = self._get(url, headers)
            
            # Handle 304 Not Modified - content hasn't changed
            if r.status == 304:
                logger.debug(f"ETag match! Server returned 304 Not Modified - using cached data (saved bandwidth)")
                if cached_data is not None:
                    logger.debug(f"Returning cached response ({len(str(cached_data))} bytes)")
                    return cached_data
                else:
                    logger.warning("Received 304 but no cached data available")
                    return None
            
            if r.status >= 400:
                logger.warning(
                    "Failed to fetch features, received status code %d", r.status
                )
                return None
            
            decoded = json.loads(r.data.decode("utf-8"))
            
            # Store the new ETag if present
            response_etag = r.headers.get('ETag')
            if response_etag:
                with self._etag_lock:
                    self._etag_cache[url] = (response_etag, decoded)
                    # Enforce max size
                    if len(self._etag_cache) > self._max_etag_entries:
                        self._etag_cache.popitem(last=False)
                        
                    if cached_etag:
                        logger.debug(f"ETag updated: {cached_etag[:20]}... -> {response_etag[:20]}...")
                    else:
                        logger.debug(f"New ETag cached: {response_etag[:20]}... ({len(str(decoded))} bytes)")
                    logger.debug(f"ETag cache now contains {len(self._etag_cache)} entries")
            else:
                logger.debug("No ETag header in response")
            
            return decoded  # type: ignore[no-any-return]
        except Exception as e:
            logger.warning(f"Failed to decode feature JSON from GrowthBook API: {e}")
            return None

    async def _fetch_and_decode_async(self, api_host: str, client_key: str) -> Optional[Dict]:
        url = self._get_features_url(api_host, client_key)
        headers: Dict[str, str] = {}
        
        # Check if we have a cached ETag for this URL
        cached_etag = None
        cached_data = None
        with self._etag_lock:
            if url in self._etag_cache:
                # Move to end (mark as recently used)
                self._etag_cache.move_to_end(url)
                cached_etag, cached_data = self._etag_cache[url]
                headers['If-None-Match'] = cached_etag
                logger.debug(f"[Async] Using cached ETag for request: {cached_etag[:20]}...")
            else:
                logger.debug(f"[Async] No ETag cache found for URL: {url}")
        
        try:
            async with aiohttp.ClientSession() as session:
                async with session.get(url, headers=headers) as response:
                    # Handle 304 Not Modified - content hasn't changed
                    if response.status == 304:
                        logger.debug(f"[Async] ETag match! Server returned 304 Not Modified - using cached data (saved bandwidth)")
                        if cached_data is not None:
                            logger.debug(f"[Async] Returning cached response ({len(str(cached_data))} bytes)")
                            return cached_data
                        else:
                            logger.warning("[Async] Received 304 but no cached data available")
                            return None
                    
                    if response.status >= 400:
                        logger.warning("Failed to fetch features, received status code %d", response.status)
                        return None
                    
                    decoded = await response.json()
                    
                    # Store the new ETag if present
                    response_etag = response.headers.get('ETag')
                    if response_etag:
                        with self._etag_lock:
                            self._etag_cache[url] = (response_etag, decoded)
                            # Enforce max size
                            if len(self._etag_cache) > self._max_etag_entries:
                                self._etag_cache.popitem(last=False)
                                
                            if cached_etag:
                                logger.debug(f"[Async] ETag updated: {cached_etag[:20]}... -> {response_etag[:20]}...")
                            else:
                                logger.debug(f"[Async] New ETag cached: {response_etag[:20]}... ({len(str(decoded))} bytes)")
                            logger.debug(f"[Async] ETag cache now contains {len(self._etag_cache)} entries")
                    else:
                        logger.debug("[Async] No ETag header in response")
                    
                    return decoded  # type: ignore[no-any-return]
        except aiohttp.ClientError as e:
            logger.warning(f"HTTP request failed: {e}")
            return None
        except Exception as e:
            logger.warning("Failed to decode feature JSON from GrowthBook API: %s", e)
            return None

    async def _fetch_and_decode_post_async(self, api_host: str, client_key: str, payload: Dict) -> Optional[Dict]:
        try:
            url = self._get_features_url(api_host, client_key, remote_eval=True)

            async with aiohttp.ClientSession() as session:
                async with session.post(url, json=payload) as response:
                    if response.status >= 400:
                        logger.warning("Failed to fetch features for remote evaluation, received status code %d", response.status)
                        return None

                    # aiohttp's .json() method decodes the JSON response
                    decoded = await response.json()
                    return decoded

        except aiohttp.ClientError as e:
            logger.warning(f"HTTP request failed: {e}")
            return None
        except Exception as e:
            logger.warning(f"Failed to decode feature JSON from API in _fetch_and_decode_post_async function: {e}")
            return None

    def decrypt_response(self, data, decryption_key: str):
        if "encryptedFeatures" in data:
            if not decryption_key:
                raise ValueError("Must specify decryption_key")
            try:
                decryptedFeatures = decrypt(data["encryptedFeatures"], decryption_key)
                data['features'] = json.loads(decryptedFeatures)
                del data['encryptedFeatures']
            except Exception:
                logger.warning(
                    "Failed to decrypt features from GrowthBook API response"
                )
                return None
        elif "features" not in data:
            logger.warning("GrowthBook API response missing features")

        if "encryptedSavedGroups" in data:
            if not decryption_key:
                raise ValueError("Must specify decryption_key")
            try:
                decryptedFeatures = decrypt(data["encryptedSavedGroups"], decryption_key)
                data['savedGroups'] = json.loads(decryptedFeatures)
                del data['encryptedSavedGroups']
                return data
            except Exception:
                logger.warning(
                    "Failed to decrypt saved groups from GrowthBook API response"
                )

        return data

    # Fetch features from the GrowthBook API
    def _fetch_features(
        self, api_host: str, client_key: str, decryption_key: str = "", remote_eval: bool = False, payload: Optional[Dict[str, Any]] = None,
    ) -> Optional[Dict]:

        if remote_eval:
            if not payload:
                logger.error("Payload is required for remote_eval POST request.")
                return None
            decoded = self._fetch_and_decode_post(api_host, client_key, payload)
        else:
            decoded = self._fetch_and_decode(api_host, client_key)

        if not decoded:
            return None

        data = self.decrypt_response(decoded, decryption_key)

<<<<<<< HEAD
        return data

=======
        return data  # type: ignore[no-any-return]
        
>>>>>>> c9c85878
    async def _fetch_features_async(
        self, api_host: str, client_key: str, decryption_key: str = "", remote_eval: bool = False,
        payload: Optional[Dict[str, Any]] = None
    ) -> Optional[Dict]:
        if remote_eval:
            if not payload:
                logger.error("Payload is required for remote_eval POST request.")
                return None
            decoded = await self._fetch_and_decode_post_async(api_host, client_key, payload)
        else:
            decoded = await self._fetch_and_decode_async(api_host, client_key)

        if not decoded:
            return None

        data = self.decrypt_response(decoded, decryption_key)

        return data  # type: ignore[no-any-return]


    def startAutoRefresh(self, api_host, client_key, cb, streaming_timeout=30):
        if not client_key:
            raise ValueError("Must specify `client_key` to start features streaming")
        self.sse_client = self.sse_client or SSEClient(api_host=api_host, client_key=client_key, on_event=cb, timeout=streaming_timeout)
        self.sse_client.connect()

    def stopAutoRefresh(self, timeout=10):
        """Stop auto refresh with timeout"""
        if self.sse_client:
            self.sse_client.disconnect(timeout=timeout)
            self.sse_client = None
    
    def start_background_refresh(self, api_host: str, client_key: str, decryption_key: str, ttl: int = 600, refresh_interval: int = 300) -> None:
        """Start periodic background refresh task"""

        if not client_key:
            raise ValueError("Must specify `client_key` to refresh features")

        with self._refresh_lock:
            if self._refresh_thread is not None:
                return  # Already running
            
            self._refresh_stop_event.clear()
            self._refresh_thread = threading.Thread(
                target=self._background_refresh_worker,
                args=(api_host, client_key, decryption_key, ttl, refresh_interval),
                daemon=True
            )
            self._refresh_thread.start()
            logger.debug("Started background refresh task")
    
    def _background_refresh_worker(self, api_host: str, client_key: str, decryption_key: str, ttl: int, refresh_interval: int) -> None:
        """Worker method for periodic background refresh"""
        while not self._refresh_stop_event.is_set():
            try:
                # Wait for the refresh interval or stop event
                if self._refresh_stop_event.wait(refresh_interval):
                    break  # Stop event was set
                
                logger.debug("Background refresh for Features - started")
                res = self._fetch_features(api_host, client_key, decryption_key)
                if res is not None:
                    cache_key = api_host + "::" + client_key
                    self.cache.set(cache_key, res, ttl)
                    logger.debug("Background refresh completed")
                    # Notify callbacks about fresh features
                    self._notify_feature_update_callbacks(res)
                else:
                    logger.warning("Background refresh failed")
            except Exception as e:
                logger.warning(f"Background refresh error: {e}")
    
    def stop_background_refresh(self) -> None:
        """Stop background refresh task"""
        self._refresh_stop_event.set()
        
        with self._refresh_lock:
            if self._refresh_thread is not None:
                self._refresh_thread.join(timeout=1.0)  # Wait up to 1 second
                self._refresh_thread = None
                logger.debug("Stopped background refresh task")

    @staticmethod
    def _get_features_url(api_host: str, client_key: str, remote_eval: bool = False) -> str:
        api_host = (api_host or "https://cdn.growthbook.io").rstrip("/")
        remote_eval_path = api_host + "/api/eval/" + client_key
        return remote_eval_path if remote_eval else api_host + "/api/features/" + client_key


# Singleton instance
feature_repo = FeatureRepository()

class GrowthBook(object):
    def __init__(
        self,
        enabled: bool = True,
        attributes: dict = {},
        url: str = "",
        features: dict = {},
        qa_mode: bool = False,
        on_experiment_viewed=None,
        on_feature_usage=None,
        api_host: str = "",
        client_key: str = "",
        decryption_key: str = "",
        cache_ttl: int = 600,
        forced_variations: Optional[Dict[str, Any]] = None,
        sticky_bucket_service: Optional[AbstractStickyBucketService] = None,
        sticky_bucket_identifier_attributes: Optional[List[str]] = None,
        savedGroups: Optional[Dict[str, Any]] = None,
        streaming: bool = False,
        streaming_connection_timeout: int = 30,
        stale_while_revalidate: bool = False,
        stale_ttl: int = 300,  # 5 minutes default
        plugins: Optional[List[Any]] = None,
        skip_all_experiments: bool = False,
        # Deprecated args
        trackingCallback=None,
        qaMode: bool = False,
        user: dict = {},
        groups: dict = {},
        overrides: dict = {},
        forcedVariations: dict = {},
        remoteEval: bool = False,
        payload: Optional[Dict[str, Any]] = None
    ):
        self._enabled = enabled
        self._attributes = attributes
        self._url = url
        self._features: Dict[str, Feature] = {}
        self._saved_groups = savedGroups if savedGroups is not None else {}
        self._api_host = api_host
        self._client_key = client_key
        self._decryption_key = decryption_key
        self._cache_ttl = cache_ttl
        self.sticky_bucket_identifier_attributes = sticky_bucket_identifier_attributes
        self.sticky_bucket_service = sticky_bucket_service
        self._sticky_bucket_assignment_docs: dict = {}
        self._using_derived_sticky_bucket_attributes = not sticky_bucket_identifier_attributes
        self._sticky_bucket_attributes: Optional[dict] = None

        self._qaMode = qa_mode or qaMode
        self._trackingCallback = on_experiment_viewed or trackingCallback
        self._featureUsageCallback = on_feature_usage
        self._skip_all_experiments = skip_all_experiments

        self._streaming = streaming
        self._streaming_timeout = streaming_connection_timeout
        self._stale_while_revalidate = stale_while_revalidate
        self._stale_ttl = stale_ttl

        # Deprecated args
        self._user = user
        self._groups = groups
        self._overrides = overrides
        self._forcedVariations = (forced_variations if forced_variations is not None else forcedVariations) if forced_variations is not None or forcedVariations else {}

        self._tracked: Dict[str, Any] = {}
        self._assigned: Dict[str, Any] = {}
        self._subscriptions: Set[Any] = set()
        self._is_updating_features = False

        # support plugins
        self._plugins: List[Any] = plugins if plugins is not None else []
        self._initialized_plugins: List[Any] = []

        self._remoteEval = remoteEval
        self._payload = payload

        self._global_ctx = GlobalContext(
            options=Options(
                url=self._url,
                api_host=self._api_host,
                client_key=self._client_key,
                decryption_key=self._decryption_key,
                cache_ttl=self._cache_ttl,
                sticky_bucket_service=self.sticky_bucket_service,
                sticky_bucket_identifier_attributes=self.sticky_bucket_identifier_attributes,
                enabled=self._enabled,
                qa_mode=self._qaMode
            ),
            features={},
            saved_groups=self._saved_groups
        )
        # Create a user context for the current user
        self._user_ctx: UserContext = UserContext(
            url=self._url,
            attributes=self._attributes,
            groups=self._groups,
            forced_variations=self._forcedVariations,
            overrides=self._overrides,
            sticky_bucket_assignment_docs=self._sticky_bucket_assignment_docs,
            skip_all_experiments=self._skip_all_experiments
        )

        if features:
            self.setFeatures(features)

        # Register for automatic feature updates when cache expires
        if self._client_key:
            feature_repo.add_feature_update_callback(self._on_feature_update)

        self._initialize_plugins()

        if self._streaming:
            self.load_features()
            self.startAutoRefresh()
        elif self._stale_while_revalidate:
            # Start background refresh task for stale-while-revalidate
            self.load_features()  # Initial load
            feature_repo.start_background_refresh(
                self._api_host, self._client_key, self._decryption_key, 
                self._cache_ttl, self._stale_ttl
            )

    def _on_feature_update(self, features_data: Dict) -> None:
        """Callback to handle automatic feature updates from FeatureRepository"""
        if features_data and "features" in features_data:
            self.set_features(features_data["features"])
        if features_data and "savedGroups" in features_data:
            self._saved_groups = features_data["savedGroups"]

    def load_features(self) -> None:
        response = feature_repo.load_features(
            self._api_host, self._client_key, self._decryption_key, self._cache_ttl, self._remoteEval, self._payload
        )
        if response is not None and "features" in response.keys():
            self.setFeatures(response["features"])

        if response is not None and "savedGroups" in response:
            self._saved_groups = response["savedGroups"]

    async def load_features_async(self) -> None:
        if not self._client_key:
            raise ValueError("Must specify `client_key` to refresh features")

        features = await feature_repo.load_features_async(
            self._api_host, self._client_key, self._decryption_key, self._cache_ttl
        )

        if features is not None:
            if "features" in features:
                self.setFeatures(features["features"])
            if "savedGroups" in features:
                self._saved_groups = features["savedGroups"]
            feature_repo.save_in_cache(self._client_key, features, self._cache_ttl)

    def _features_event_handler(self, features):
        decoded = json.loads(features)
        if not decoded:
            return None

        data = feature_repo.decrypt_response(decoded, self._decryption_key)

        if data is not None:
            if "features" in data:
                self.setFeatures(data["features"])
            if "savedGroups" in data:
                self._saved_groups = data["savedGroups"]
            feature_repo.save_in_cache(self._client_key, features, self._cache_ttl)

    def _dispatch_sse_event(self, event_data):
        event_type = event_data['type']
        data = event_data['data']
        if event_type == 'features-updated':
            self.load_features()
        elif event_type == 'features':
            self._features_event_handler(data)


    def startAutoRefresh(self):
        if not self._client_key:
            raise ValueError("Must specify `client_key` to start features streaming")

        feature_repo.startAutoRefresh(
            api_host=self._api_host,
            client_key=self._client_key,
            cb=self._dispatch_sse_event,
            streaming_timeout=self._streaming_timeout
        )

    def stopAutoRefresh(self, timeout=10):
        """Stop auto refresh with timeout"""
        try:
            if hasattr(feature_repo, 'sse_client') and feature_repo.sse_client:
                feature_repo.sse_client.disconnect(timeout=timeout)
            else:
                feature_repo.stopAutoRefresh()
        except Exception as e:
            logger.warning(f"Error stopping auto refresh: {e}")

    def setFeatures(self, features: dict) -> None:
        warnings.warn("setFeatures is deprecated, use set_features instead", DeprecationWarning)
        return self.set_features(features)

    def set_features(self, features: dict) -> None:
        # Prevent infinite recursion during feature updates
        self._is_updating_features = True
        try:
            self._features = {}
            for key, feature in features.items():
                if isinstance(feature, Feature):
                    self._features[key] = feature
                else:
                    self._features[key] = Feature(
                        rules=feature.get("rules", []),
                        defaultValue=feature.get("defaultValue", None),
                    )
            # Update the global context with the new features and saved groups
            self._global_ctx.features = self._features
            self._global_ctx.saved_groups = self._saved_groups
            self.refresh_sticky_buckets()
        finally:
            self._is_updating_features = False

    def getFeatures(self) -> Dict[str, Feature]:
        warnings.warn("getFeatures is deprecated, use get_features instead", DeprecationWarning)
        return self.get_features()

    def get_features(self) -> Dict[str, Feature]:
        return self._features

    def setAttributes(self, attributes: dict) -> None:
        warnings.warn("setAttributes is deprecated, use set_attributes instead", DeprecationWarning)
        return self.set_attributes(attributes)

    def set_attributes(self, attributes: dict) -> None:
        self._attributes = attributes
        self.refresh_sticky_buckets()

<<<<<<< HEAD
    def set_payload(self, payload: Optional[Dict[str, Any]] = None) -> None:
        self._payload = payload

    # @deprecated, use get_attributes
=======
>>>>>>> c9c85878
    def getAttributes(self) -> dict:
        warnings.warn("getAttributes is deprecated, use get_attributes instead", DeprecationWarning)
        return self.get_attributes()

    def get_attributes(self) -> dict:
        return self._attributes

    def destroy(self, timeout=10) -> None:
        """Gracefully destroy the GrowthBook instance"""
        logger.debug("Starting GrowthBook destroy process")

        try:
            # Clean up plugins
            logger.debug("Cleaning up plugins")
            self._cleanup_plugins()
        except Exception as e:
            logger.warning(f"Error cleaning up plugins: {e}")

        try:
            logger.debug("Stopping auto refresh during destroy")
            self.stopAutoRefresh(timeout=timeout)
        except Exception as e:
            logger.warning(f"Error stopping auto refresh during destroy: {e}")

        try:
            # Stop background refresh operations
            if self._stale_while_revalidate and self._client_key:
                feature_repo.stop_background_refresh()
        except Exception as e:
            logger.warning(f"Error stopping background refresh during destroy: {e}")
        
        try:
            # Clean up feature update callback
            if self._client_key:
                feature_repo.remove_feature_update_callback(self._on_feature_update)
        except Exception as e:
            logger.warning(f"Error removing feature update callback: {e}")

        # Clear all internal state
        try:
            self._subscriptions.clear()
            self._tracked.clear()
            self._assigned.clear()
            self._trackingCallback = None
            self._featureUsageCallback = None
            self._forcedVariations.clear()
            self._overrides.clear()
            self._groups.clear()
            self._attributes.clear()
            self._features.clear()
            logger.debug("GrowthBook instance destroyed successfully")
        except Exception as e:
            logger.warning(f"Error clearing internal state: {e}")

    def isOn(self, key: str) -> bool:
        warnings.warn("isOn is deprecated, use is_on instead", DeprecationWarning)
        return self.is_on(key)

    def is_on(self, key: str) -> bool:
        return self.eval_feature(key).on

    def isOff(self, key: str) -> bool:
        warnings.warn("isOff is deprecated, use is_off instead", DeprecationWarning)
        return self.is_off(key)

    def is_off(self, key: str) -> bool:
        return self.eval_feature(key).off

    def getFeatureValue(self, key: str, fallback):
        warnings.warn("getFeatureValue is deprecated, use get_feature_value instead", DeprecationWarning)
        return self.get_feature_value(key, fallback)

    def get_feature_value(self, key: str, fallback):
        res = self.eval_feature(key)
        return res.value if res.value is not None else fallback

    def evalFeature(self, key: str) -> FeatureResult:
        warnings.warn("evalFeature is deprecated, use eval_feature instead", DeprecationWarning)
        return self.eval_feature(key)

    def _ensure_fresh_features(self) -> None:
        """Lazy refresh: Check cache expiry and refresh if needed, but only if client_key is provided"""
<<<<<<< HEAD

        if self._streaming or not self._client_key:
            return  # Skip cache checks - SSE handles freshness for streaming users
=======
        
        # Prevent infinite recursion when updating features (e.g., during sticky bucket refresh)
        if self._is_updating_features:
            return
        
        if self._streaming or self._stale_while_revalidate or not self._client_key:
            return  # Skip cache checks - SSE or background refresh handles freshness
>>>>>>> c9c85878

        try:
            self.load_features()
        except Exception as e:
            logger.warning(f"Failed to refresh features: {e}")

    def _get_eval_context(self) -> EvaluationContext:
        # Lazy refresh: ensure features are fresh before evaluation
        self._ensure_fresh_features()

        # use the latest attributes for every evaluation.
        self._user_ctx.attributes = self._attributes
        self._user_ctx.url = self._url
        self._user_ctx.overrides = self._overrides
        # set the url for every evaluation. (unlikely to change)
        self._global_ctx.options.url = self._url
        return EvaluationContext(
            global_ctx = self._global_ctx,
            user = self._user_ctx,
            stack = StackContext(evaluated_features=set())
        )

    def eval_feature(self, key: str) -> FeatureResult:
<<<<<<< HEAD
        return core_eval_feature(key=key,
                                 evalContext=self._get_eval_context(),
                                 callback_subscription=self._fireSubscriptions,
                                 tracking_cb=self._track
                                 )
=======
        result = core_eval_feature(key=key, 
                                   evalContext=self._get_eval_context(), 
                                   callback_subscription=self._fireSubscriptions,
                                   tracking_cb=self._track
                                   )
        # Call feature usage callback if provided
        if self._featureUsageCallback:
            try:
                self._featureUsageCallback(key, result, self._user_ctx)
            except Exception:
                pass
        return result
>>>>>>> c9c85878

    def getAllResults(self):
        warnings.warn("getAllResults is deprecated, use get_all_results instead", DeprecationWarning)
        return self.get_all_results()

    def get_all_results(self):
        return self._assigned.copy()

    def _fireSubscriptions(self, experiment: Experiment, result: Result):
<<<<<<< HEAD
        if experiment is None:
            return

        prev = self._assigned.get(experiment.key, None)
        if (
            not prev
            or prev["result"].inExperiment != result.inExperiment
            or prev["result"].variationId != result.variationId
        ):
            self._assigned[experiment.key] = {
                "experiment": experiment,
                "result": result,
            }
            for cb in self._subscriptions:
                try:
                    cb(experiment, result)
                except Exception:
                    pass
=======
        if experiment is not None:
            prev = self._assigned.get(experiment.key, None)
            if (
                not prev
                or prev["result"].inExperiment != result.inExperiment
                or prev["result"].variationId != result.variationId
            ):
                self._assigned[experiment.key] = {
                    "experiment": experiment,
                    "result": result,
                }
                for cb in self._subscriptions:
                    try:
                        cb(experiment, result)
                    except Exception:
                        pass
>>>>>>> c9c85878

    def run(self, experiment: Experiment) -> Result:
        # result = self._run(experiment)
        result = run_experiment(experiment=experiment,
                                evalContext=self._get_eval_context(),
                                tracking_cb=self._track
                                )

        self._fireSubscriptions(experiment, result)
        return result

    def subscribe(self, callback):
        self._subscriptions.add(callback)
        return lambda: self._subscriptions.remove(callback)

    def _track(self, experiment: Experiment, result: Result, user_context: UserContext) -> None:
        if not self._trackingCallback:
            return None
        key = (
            (result.hashAttribute or "")
            + str(result.hashValue or "")
            + (experiment.key or "")
            + str(result.variationId or "")
        )
        if not self._tracked.get(key):
            try:
                self._trackingCallback(experiment=experiment, result=result, user_context=user_context)
                self._tracked[key] = True
<<<<<<< HEAD
            except Exception:
                pass
        return None
=======
            except Exception as e:
                logger.exception(e)
>>>>>>> c9c85878

    def _derive_sticky_bucket_identifier_attributes(self) -> List[str]:
        attributes = set()
        for key, feature in self._features.items():
            for rule in feature.rules:
                if rule.variations:
                    attributes.add(rule.hashAttribute or "id")
                    if rule.fallbackAttribute:
                        attributes.add(rule.fallbackAttribute)
        return list(attributes)

    def _get_sticky_bucket_attributes(self) -> dict:
        attributes: Dict[str, str] = {}
        if self._using_derived_sticky_bucket_attributes:
            self.sticky_bucket_identifier_attributes = self._derive_sticky_bucket_identifier_attributes()

        if not self.sticky_bucket_identifier_attributes:
            return attributes

        for attr in self.sticky_bucket_identifier_attributes:
            _, hash_value = _getHashValue(attr=attr, eval_context=self._get_eval_context())
            if hash_value:
                attributes[attr] = hash_value
        return attributes

    def refresh_sticky_buckets(self, force: bool = False) -> None:
        if not self.sticky_bucket_service:
            return

        attributes = self._get_sticky_bucket_attributes()
        if not force and attributes == self._sticky_bucket_attributes:
            logger.debug("Skipping refresh of sticky bucket assignments, no changes")
            return

        self._sticky_bucket_attributes = attributes
        self._sticky_bucket_assignment_docs = self.sticky_bucket_service.get_all_assignments(attributes)
        # Update the user context with the new sticky bucket assignment docs
        self._user_ctx.sticky_bucket_assignment_docs = self._sticky_bucket_assignment_docs

    def _initialize_plugins(self) -> None:
        """Initialize all plugins with this GrowthBook instance."""
        for plugin in self._plugins:
            try:
                if hasattr(plugin, 'initialize'):
                    # Plugin is a class instance with initialize method
                    plugin.initialize(self)
                    self._initialized_plugins.append(plugin)
                    logger.debug(f"Initialized plugin: {plugin.__class__.__name__}")
                elif callable(plugin):
                    # Plugin is a callable function
                    plugin(self)
                    self._initialized_plugins.append(plugin)
                    logger.debug(f"Initialized callable plugin: {plugin.__name__}")
                else:
                    logger.warning(f"Plugin {plugin} is neither callable nor has initialize method")
            except Exception as e:
                logger.error(f"Failed to initialize plugin {plugin}: {e}")

    def _cleanup_plugins(self) -> None:
        """Cleanup all initialized plugins."""
        for plugin in self._initialized_plugins:
            try:
                if hasattr(plugin, 'cleanup'):
                    plugin.cleanup()
                    logger.debug(f"Cleaned up plugin: {plugin.__class__.__name__}")
            except Exception as e:
                logger.error(f"Error cleaning up plugin {plugin}: {e}")
        self._initialized_plugins.clear()<|MERGE_RESOLUTION|>--- conflicted
+++ resolved
@@ -11,6 +11,7 @@
 import logging
 import warnings
 
+from collections import OrderedDict
 from abc import ABC, abstractmethod
 from typing import Optional, Any, Set, Tuple, List, Dict, Callable
 
@@ -323,22 +324,18 @@
             except Exception as e:
                 logger.warning(f"Error during SSE task cleanup: {e}")
 
-from collections import OrderedDict
-
-# ... (imports)
-
 class FeatureRepository(object):
     def __init__(self) -> None:
         self.cache: AbstractFeatureCache = InMemoryFeatureCache()
         self.http: Optional[PoolManager] = None
         self.sse_client: Optional[SSEClient] = None
         self._feature_update_callbacks: List[Callable[[Dict], None]] = []
-        
+
         # Background refresh support
         self._refresh_thread: Optional[threading.Thread] = None
         self._refresh_stop_event = threading.Event()
         self._refresh_lock = threading.Lock()
-        
+
         # ETag cache for bandwidth optimization
         # Using OrderedDict for LRU cache (max 100 entries)
         self._etag_cache: OrderedDict[str, Tuple[str, Dict[str, Any]]] = OrderedDict()
@@ -391,12 +388,7 @@
                 self._notify_feature_update_callbacks(res)
                 return res
         return cached
-<<<<<<< HEAD
-
-=======
-    
-    
->>>>>>> c9c85878
+
     async def load_features_async(
         self, api_host: str, client_key: str, decryption_key: str = "", ttl: int = 600, remote_eval: bool = False,
         payload: Optional[Dict[str, Any]] = None
@@ -417,8 +409,7 @@
     # Perform the GET request (separate method for easy mocking)
     def _get(self, url: str, headers: Optional[Dict[str, str]] = None):
         self.http = self.http or PoolManager()
-<<<<<<< HEAD
-        return self.http.request("GET", url)
+        return self.http.request("GET", url, headers=headers or {})
 
     def _post(self, url: str, payload: Dict, headers: Optional[Dict] = None):
         self.http = self.http or PoolManager()
@@ -449,14 +440,11 @@
         except Exception as e:
             logger.warning("Failed to decode feature JSON from API: %s", e)
             return None
-=======
-        return self.http.request("GET", url, headers=headers or {})
->>>>>>> c9c85878
 
     def _fetch_and_decode(self, api_host: str, client_key: str) -> Optional[Dict]:
         url = self._get_features_url(api_host, client_key)
         headers: Dict[str, str] = {}
-        
+
         # Check if we have a cached ETag for this URL
         cached_etag = None
         cached_data = None
@@ -469,10 +457,10 @@
                 logger.debug(f"Using cached ETag for request: {cached_etag[:20]}...")
             else:
                 logger.debug(f"No ETag cache found for URL: {url}")
-        
+
         try:
             r = self._get(url, headers)
-            
+
             # Handle 304 Not Modified - content hasn't changed
             if r.status == 304:
                 logger.debug(f"ETag match! Server returned 304 Not Modified - using cached data (saved bandwidth)")
@@ -482,15 +470,15 @@
                 else:
                     logger.warning("Received 304 but no cached data available")
                     return None
-            
+
             if r.status >= 400:
                 logger.warning(
                     "Failed to fetch features, received status code %d", r.status
                 )
                 return None
-            
+
             decoded = json.loads(r.data.decode("utf-8"))
-            
+
             # Store the new ETag if present
             response_etag = r.headers.get('ETag')
             if response_etag:
@@ -499,7 +487,7 @@
                     # Enforce max size
                     if len(self._etag_cache) > self._max_etag_entries:
                         self._etag_cache.popitem(last=False)
-                        
+
                     if cached_etag:
                         logger.debug(f"ETag updated: {cached_etag[:20]}... -> {response_etag[:20]}...")
                     else:
@@ -507,7 +495,7 @@
                     logger.debug(f"ETag cache now contains {len(self._etag_cache)} entries")
             else:
                 logger.debug("No ETag header in response")
-            
+
             return decoded  # type: ignore[no-any-return]
         except Exception as e:
             logger.warning(f"Failed to decode feature JSON from GrowthBook API: {e}")
@@ -516,7 +504,7 @@
     async def _fetch_and_decode_async(self, api_host: str, client_key: str) -> Optional[Dict]:
         url = self._get_features_url(api_host, client_key)
         headers: Dict[str, str] = {}
-        
+
         # Check if we have a cached ETag for this URL
         cached_etag = None
         cached_data = None
@@ -529,7 +517,7 @@
                 logger.debug(f"[Async] Using cached ETag for request: {cached_etag[:20]}...")
             else:
                 logger.debug(f"[Async] No ETag cache found for URL: {url}")
-        
+
         try:
             async with aiohttp.ClientSession() as session:
                 async with session.get(url, headers=headers) as response:
@@ -542,13 +530,13 @@
                         else:
                             logger.warning("[Async] Received 304 but no cached data available")
                             return None
-                    
+
                     if response.status >= 400:
                         logger.warning("Failed to fetch features, received status code %d", response.status)
                         return None
-                    
+
                     decoded = await response.json()
-                    
+
                     # Store the new ETag if present
                     response_etag = response.headers.get('ETag')
                     if response_etag:
@@ -557,7 +545,7 @@
                             # Enforce max size
                             if len(self._etag_cache) > self._max_etag_entries:
                                 self._etag_cache.popitem(last=False)
-                                
+
                             if cached_etag:
                                 logger.debug(f"[Async] ETag updated: {cached_etag[:20]}... -> {response_etag[:20]}...")
                             else:
@@ -565,7 +553,7 @@
                             logger.debug(f"[Async] ETag cache now contains {len(self._etag_cache)} entries")
                     else:
                         logger.debug("[Async] No ETag header in response")
-                    
+
                     return decoded  # type: ignore[no-any-return]
         except aiohttp.ClientError as e:
             logger.warning(f"HTTP request failed: {e}")
@@ -644,13 +632,8 @@
 
         data = self.decrypt_response(decoded, decryption_key)
 
-<<<<<<< HEAD
-        return data
-
-=======
         return data  # type: ignore[no-any-return]
-        
->>>>>>> c9c85878
+
     async def _fetch_features_async(
         self, api_host: str, client_key: str, decryption_key: str = "", remote_eval: bool = False,
         payload: Optional[Dict[str, Any]] = None
@@ -682,7 +665,7 @@
         if self.sse_client:
             self.sse_client.disconnect(timeout=timeout)
             self.sse_client = None
-    
+
     def start_background_refresh(self, api_host: str, client_key: str, decryption_key: str, ttl: int = 600, refresh_interval: int = 300) -> None:
         """Start periodic background refresh task"""
 
@@ -692,7 +675,7 @@
         with self._refresh_lock:
             if self._refresh_thread is not None:
                 return  # Already running
-            
+
             self._refresh_stop_event.clear()
             self._refresh_thread = threading.Thread(
                 target=self._background_refresh_worker,
@@ -701,7 +684,7 @@
             )
             self._refresh_thread.start()
             logger.debug("Started background refresh task")
-    
+
     def _background_refresh_worker(self, api_host: str, client_key: str, decryption_key: str, ttl: int, refresh_interval: int) -> None:
         """Worker method for periodic background refresh"""
         while not self._refresh_stop_event.is_set():
@@ -709,7 +692,7 @@
                 # Wait for the refresh interval or stop event
                 if self._refresh_stop_event.wait(refresh_interval):
                     break  # Stop event was set
-                
+
                 logger.debug("Background refresh for Features - started")
                 res = self._fetch_features(api_host, client_key, decryption_key)
                 if res is not None:
@@ -722,11 +705,11 @@
                     logger.warning("Background refresh failed")
             except Exception as e:
                 logger.warning(f"Background refresh error: {e}")
-    
+
     def stop_background_refresh(self) -> None:
         """Stop background refresh task"""
         self._refresh_stop_event.set()
-        
+
         with self._refresh_lock:
             if self._refresh_thread is not None:
                 self._refresh_thread.join(timeout=1.0)  # Wait up to 1 second
@@ -862,7 +845,7 @@
             # Start background refresh task for stale-while-revalidate
             self.load_features()  # Initial load
             feature_repo.start_background_refresh(
-                self._api_host, self._client_key, self._decryption_key, 
+                self._api_host, self._client_key, self._decryption_key,
                 self._cache_ttl, self._stale_ttl
             )
 
@@ -981,13 +964,10 @@
         self._attributes = attributes
         self.refresh_sticky_buckets()
 
-<<<<<<< HEAD
     def set_payload(self, payload: Optional[Dict[str, Any]] = None) -> None:
         self._payload = payload
 
     # @deprecated, use get_attributes
-=======
->>>>>>> c9c85878
     def getAttributes(self) -> dict:
         warnings.warn("getAttributes is deprecated, use get_attributes instead", DeprecationWarning)
         return self.get_attributes()
@@ -1012,13 +992,14 @@
         except Exception as e:
             logger.warning(f"Error stopping auto refresh during destroy: {e}")
 
+
         try:
             # Stop background refresh operations
             if self._stale_while_revalidate and self._client_key:
                 feature_repo.stop_background_refresh()
         except Exception as e:
             logger.warning(f"Error stopping background refresh during destroy: {e}")
-        
+
         try:
             # Clean up feature update callback
             if self._client_key:
@@ -1070,19 +1051,13 @@
 
     def _ensure_fresh_features(self) -> None:
         """Lazy refresh: Check cache expiry and refresh if needed, but only if client_key is provided"""
-<<<<<<< HEAD
-
-        if self._streaming or not self._client_key:
-            return  # Skip cache checks - SSE handles freshness for streaming users
-=======
-        
+
         # Prevent infinite recursion when updating features (e.g., during sticky bucket refresh)
         if self._is_updating_features:
             return
-        
+
         if self._streaming or self._stale_while_revalidate or not self._client_key:
             return  # Skip cache checks - SSE or background refresh handles freshness
->>>>>>> c9c85878
 
         try:
             self.load_features()
@@ -1106,15 +1081,8 @@
         )
 
     def eval_feature(self, key: str) -> FeatureResult:
-<<<<<<< HEAD
-        return core_eval_feature(key=key,
-                                 evalContext=self._get_eval_context(),
-                                 callback_subscription=self._fireSubscriptions,
-                                 tracking_cb=self._track
-                                 )
-=======
-        result = core_eval_feature(key=key, 
-                                   evalContext=self._get_eval_context(), 
+        result = core_eval_feature(key=key,
+                                   evalContext=self._get_eval_context(),
                                    callback_subscription=self._fireSubscriptions,
                                    tracking_cb=self._track
                                    )
@@ -1125,7 +1093,6 @@
             except Exception:
                 pass
         return result
->>>>>>> c9c85878
 
     def getAllResults(self):
         warnings.warn("getAllResults is deprecated, use get_all_results instead", DeprecationWarning)
@@ -1135,26 +1102,6 @@
         return self._assigned.copy()
 
     def _fireSubscriptions(self, experiment: Experiment, result: Result):
-<<<<<<< HEAD
-        if experiment is None:
-            return
-
-        prev = self._assigned.get(experiment.key, None)
-        if (
-            not prev
-            or prev["result"].inExperiment != result.inExperiment
-            or prev["result"].variationId != result.variationId
-        ):
-            self._assigned[experiment.key] = {
-                "experiment": experiment,
-                "result": result,
-            }
-            for cb in self._subscriptions:
-                try:
-                    cb(experiment, result)
-                except Exception:
-                    pass
-=======
         if experiment is not None:
             prev = self._assigned.get(experiment.key, None)
             if (
@@ -1171,7 +1118,6 @@
                         cb(experiment, result)
                     except Exception:
                         pass
->>>>>>> c9c85878
 
     def run(self, experiment: Experiment) -> Result:
         # result = self._run(experiment)
@@ -1200,14 +1146,8 @@
             try:
                 self._trackingCallback(experiment=experiment, result=result, user_context=user_context)
                 self._tracked[key] = True
-<<<<<<< HEAD
-            except Exception:
-                pass
-        return None
-=======
             except Exception as e:
                 logger.exception(e)
->>>>>>> c9c85878
 
     def _derive_sticky_bucket_identifier_attributes(self) -> List[str]:
         attributes = set()
