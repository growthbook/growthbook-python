#!/usr/bin/env python
"""
This is the Python client library for GrowthBook, the open-source
feature flagging and A/B testing platform.
More info at https://www.growthbook.io
"""

import sys
import json
import threading
import logging
import warnings

from abc import ABC, abstractmethod
from typing import Optional, Any, Set, Tuple, List, Dict, Callable
from collections import OrderedDict
from .cache_interfaces import AbstractFeatureCache, AbstractAsyncFeatureCache
from .common_types import (EvaluationContext,
                           Experiment,
                           FeatureResult,
                           Feature,
                           GlobalContext,
                           Options,
                           Result, StackContext,
                           UserContext,
                           AbstractStickyBucketService,
                           FeatureRule
                           )

# Only require typing_extensions if using Python 3.7 or earlier
if sys.version_info >= (3, 8):
    from typing import TypedDict
else:
    from typing_extensions import TypedDict

from base64 import b64decode
from time import time
import aiohttp
import asyncio

from aiohttp.client_exceptions import ClientConnectorError, ClientResponseError, ClientPayloadError
from cryptography.hazmat.primitives.ciphers import Cipher, algorithms, modes
from cryptography.hazmat.primitives import padding
from urllib3 import PoolManager

from .core import _getHashValue, eval_feature as core_eval_feature, run_experiment

logger = logging.getLogger("growthbook")


def decrypt(encrypted_str: str, key_str: str) -> str:
    iv_str, ct_str = encrypted_str.split(".", 2)

    key = b64decode(key_str)
    iv = b64decode(iv_str)
    ct = b64decode(ct_str)

    cipher = Cipher(algorithms.AES128(key), modes.CBC(iv))
    decryptor = cipher.decryptor()

    decrypted = decryptor.update(ct) + decryptor.finalize()

    unpadder = padding.PKCS7(128).unpadder()
    bytestring = unpadder.update(decrypted) + unpadder.finalize()

    return bytestring.decode("utf-8")

class CacheEntry(object):
    def __init__(self, value: Dict, ttl: int) -> None:
        self.value = value
        self.ttl = ttl
        self.expires = time() + ttl

    def update(self, value: Dict):
        self.value = value
        self.expires = time() + self.ttl


class InMemoryFeatureCache(AbstractFeatureCache):
    def __init__(self) -> None:
        self.cache: Dict[str, CacheEntry] = {}

    def get(self, key: str) -> Optional[Dict]:
        if key in self.cache:
            entry = self.cache[key]
            if entry.expires >= time():
                return entry.value
        return None

    def set(self, key: str, value: Dict, ttl: int) -> None:
        if key in self.cache:
            self.cache[key].update(value)
        else:
            self.cache[key] = CacheEntry(value, ttl)

    def clear(self) -> None:
        self.cache.clear()


class InMemoryAsyncFeatureCache(AbstractAsyncFeatureCache):
    """
    Async in-memory cache implementation.
    Uses the same CacheEntry structure but with async interface.
    """

    def __init__(self) -> None:
        self._cache: Dict[str, CacheEntry] = {}
        self._lock = asyncio.Lock()

    async def get(self, key: str) -> Optional[Dict]:
        async with self._lock:
            if key in self._cache:
                entry = self._cache[key]
                if entry.expires >= time():
                    return entry.value
        return None

    async def set(self, key: str, value: Dict, ttl: int) -> None:
        async with self._lock:
            if key in self._cache:
                self._cache[key].update(value)
            else:
                self._cache[key] = CacheEntry(value, ttl)

    async def clear(self) -> None:
        async with self._lock:
            self._cache.clear()


class InMemoryStickyBucketService(AbstractStickyBucketService):
    def __init__(self) -> None:
        self.docs: Dict[str, Dict] = {}

    def get_assignments(self, attributeName: str, attributeValue: str) -> Optional[Dict]:
        return self.docs.get(self.get_key(attributeName, attributeValue), None)

    def save_assignments(self, doc: Dict) -> None:
        self.docs[self.get_key(doc["attributeName"], doc["attributeValue"])] = doc

    def destroy(self) -> None:
        self.docs.clear()


class SSEClient:
    def __init__(self, api_host, client_key, on_event, reconnect_delay=5, headers=None, timeout=30):
        self.api_host = api_host
        self.client_key = client_key

        self.on_event = on_event
        self.reconnect_delay = reconnect_delay
        self.timeout = timeout

        self._sse_session = None
        self._sse_thread = None
        self._loop = None

        self.is_running = False

        self.headers = {
            "Accept": "application/json; q=0.5, text/event-stream",
            "Cache-Control": "no-cache",
            "Accept-Encoding": "gzip, deflate, br",
        }

        if headers:
            self.headers.update(headers)

    def connect(self):
        if self.is_running:
            logger.debug("Streaming session is already running.")
            return

        self.is_running = True
        self._sse_thread = threading.Thread(target=self._run_sse_channel)
        self._sse_thread.start()

    def disconnect(self, timeout=10):
        """Gracefully disconnect with timeout"""
        logger.debug("Initiating SSE client disconnect")
        self.is_running = False

        if self._loop and self._loop.is_running():
            future = asyncio.run_coroutine_threadsafe(self._stop_session(timeout), self._loop)
            try:
                # Wait with timeout for clean shutdown
                future.result(timeout=timeout)
                logger.debug("SSE session stopped cleanly")
            except Exception as e:
                logger.warning(f"Error during SSE disconnect: {e}")
                # Force close the loop if clean shutdown failed
                if self._loop and self._loop.is_running():
                    try:
                        self._loop.call_soon_threadsafe(self._loop.stop)
                    except Exception:
                        pass

        if self._sse_thread:
            self._sse_thread.join(timeout=timeout)
            if self._sse_thread.is_alive():
                logger.warning("SSE thread did not terminate gracefully within timeout")
            else:
                logger.debug("SSE thread terminated")

        logger.debug("Streaming session disconnected")

    def _get_sse_url(self, api_host: str, client_key: str) -> str:
        api_host = (api_host or "https://cdn.growthbook.io").rstrip("/")
        return f"{api_host}/sub/{client_key}"

    async def _init_session(self):
        url = self._get_sse_url(self.api_host, self.client_key)

        try:
            while self.is_running:
                try:
                    async with aiohttp.ClientSession(headers=self.headers,
                                                     timeout=aiohttp.ClientTimeout(connect=self.timeout)) as session:
                        self._sse_session = session

                        async with session.get(url) as response:
                            response.raise_for_status()
                            await self._process_response(response)
                except ClientResponseError as e:
                    logger.error(f"Streaming error, closing connection: {e.status} {e.message}")
                    self.is_running = False
                    break
                except (ClientConnectorError, ClientPayloadError) as e:
                    logger.error(f"Streaming error: {e}")
                    await self._wait_for_reconnect()
                    if not self.is_running:
                        break  # type: ignore[unreachable]
                except TimeoutError:
                    logger.warning(f"Streaming connection timed out after {self.timeout} seconds.")
                    await self._wait_for_reconnect()
                    if not self.is_running:
                        break  # type: ignore[unreachable]
                except asyncio.CancelledError:
                    logger.debug("SSE session cancelled")
                    break
                finally:
                    await self._close_session()
        except asyncio.CancelledError:
            logger.debug("SSE _init_session cancelled")
            pass
        finally:
            # Ensure session is closed on any exit
            await self._close_session()

    async def _process_response(self, response):
        event_data = {}
        try:
            async for line in response.content:
                # Check for cancellation before processing each line
                if not self.is_running:
                    logger.debug("SSE processing stopped - is_running is False")
                    break

                decoded_line = line.decode('utf-8').strip()
                if decoded_line.startswith("event:"):
                    event_data['type'] = decoded_line[len("event:"):].strip()
                elif decoded_line.startswith("data:"):
                    event_data['data'] = event_data.get('data', '') + f"\n{decoded_line[len('data:'):].strip()}"
                elif not decoded_line:
                    if 'type' in event_data and 'data' in event_data:
                        try:
                            self.on_event(event_data)
                        except Exception as e:
                            logger.warning(f"Error in event handler: {e}")
                    event_data = {}

            # Process any remaining event data
            if 'type' in event_data and 'data' in event_data:
                try:
                    self.on_event(event_data)
                except Exception as e:
                    logger.warning(f"Error in final event handler: {e}")
        except asyncio.CancelledError:
            logger.debug("SSE response processing cancelled")
            raise
        except Exception as e:
            logger.warning(f"Error processing SSE response: {e}")
            raise

    async def _wait_for_reconnect(self):
        logger.info(f"Attempting to reconnect streaming in {self.reconnect_delay} seconds")
        try:
            await asyncio.sleep(self.reconnect_delay)
        except asyncio.CancelledError:
            logger.debug("Reconnect wait cancelled")
            raise

    async def _close_session(self):
        if self._sse_session:
            await self._sse_session.close()
            logger.debug("Streaming session closed.")

    def _run_sse_channel(self):
        self._loop = asyncio.new_event_loop()

        try:
            self._loop.run_until_complete(self._init_session())
        except asyncio.CancelledError:
            pass
        finally:
            self._loop.run_until_complete(self._loop.shutdown_asyncgens())
            self._loop.close()

    async def _stop_session(self, timeout=10):
        """Stop the SSE session and cancel all tasks with timeout"""
        logger.debug("Stopping SSE session")

        # Close the session first
        if self._sse_session and not self._sse_session.closed:
            try:
                await self._sse_session.close()
                logger.debug("SSE session closed")
            except Exception as e:
                logger.warning(f"Error closing SSE session: {e}")

        # Cancel all tasks in this loop
        if self._loop and self._loop.is_running():
            try:
                # Get all tasks for this specific loop
                tasks = [task for task in asyncio.all_tasks(self._loop)
                         if not task.done() and task is not asyncio.current_task(self._loop)]

                if tasks:
                    logger.debug(f"Cancelling {len(tasks)} SSE tasks")
                    # Cancel all tasks
                    for task in tasks:
                        task.cancel()

                    # Wait for tasks to complete with timeout
                    try:
                        await asyncio.wait_for(
                            asyncio.gather(*tasks, return_exceptions=True),
                            timeout=timeout
                        )
                        logger.debug("All SSE tasks cancelled successfully")
                    except asyncio.TimeoutError:
                        logger.warning("Some SSE tasks did not cancel within timeout")
                    except Exception as e:
                        logger.warning(f"Error during task cancellation: {e}")
            except Exception as e:
                logger.warning(f"Error during SSE task cleanup: {e}")


class FeatureRepository(object):
    def __init__(self) -> None:
        self.cache: AbstractFeatureCache = InMemoryFeatureCache()
        self.async_cache: Optional[AbstractAsyncFeatureCache] = None
        self.http: Optional[PoolManager] = None
        self.sse_client: Optional[SSEClient] = None
        self._feature_update_callbacks: List[Callable[[Dict], None]] = []

        # Background refresh support
        self._refresh_thread: Optional[threading.Thread] = None
        self._refresh_stop_event = threading.Event()
        self._refresh_lock = threading.Lock()

        # ETag cache for bandwidth optimization
        # Using OrderedDict for LRU cache (max 100 entries)
        self._etag_cache: OrderedDict[str, Tuple[str, Dict[str, Any]]] = OrderedDict()
        self._max_etag_entries = 100
        self._etag_lock = threading.Lock()

    def set_cache(self, cache: AbstractFeatureCache) -> None:
        self.cache = cache

    def set_async_cache(self, cache: AbstractAsyncFeatureCache) -> None:
        """
        Set asynchronous cache implementation.
        When set, load_features_async() will use this instead of sync cache.
        """
        self.async_cache = cache

    def clear_cache(self):
        self.cache.clear()

    def save_in_cache(self, key: str, res, ttl: int = 600):
        self.cache.set(key, res, ttl)

    def add_feature_update_callback(self, callback: Callable[[Dict], None]) -> None:
        """Add a callback to be notified when features are updated due to cache expiry"""
        if callback not in self._feature_update_callbacks:
            self._feature_update_callbacks.append(callback)

    def remove_feature_update_callback(self, callback: Callable[[Dict], None]) -> None:
        """Remove a feature update callback"""
        if callback in self._feature_update_callbacks:
            self._feature_update_callbacks.remove(callback)

    def _notify_feature_update_callbacks(self, features_data: Dict) -> None:
        """Notify all registered callbacks about feature updates"""
        for callback in self._feature_update_callbacks:
            try:
                callback(features_data)
            except Exception as e:
                logger.warning(f"Error in feature update callback: {e}")

    # Loads features with an in-memory cache in front using stale-while-revalidate approach
    def load_features(
        self, api_host: str, client_key: str, decryption_key: str = "", ttl: int = 600
    ) -> Optional[Dict]:
        if not client_key:
            raise ValueError("Must specify `client_key` to refresh features")

        key = api_host + "::" + client_key

        cached = self.cache.get(key)
        if not cached:
            res = self._fetch_features(api_host, client_key, decryption_key)
            if res is not None:
                self.cache.set(key, res, ttl)
                logger.debug("Fetched features from API, stored in cache")
                # Notify callbacks about fresh features
                self._notify_feature_update_callbacks(res)
                return res
        return cached

    async def load_features_async(
        self, api_host: str, client_key: str, decryption_key: str = "", ttl: int = 600
    ) -> Optional[Dict]:
        if not client_key:
            raise ValueError("Must specify `client_key` to refresh features")

        key = api_host + "::" + client_key

        # Use async cache if existed, unless fallback to sync
        if self.async_cache:
            cached = await self.async_cache.get(key)  # Async
        else:
            cached = self.cache.get(key)  # Fallback to sync cache

        if not cached:
            res = await self._fetch_features_async(api_host, client_key, decryption_key)
            if res is not None:
                # save in cache
                if self.async_cache:
                    await self.async_cache.set(key, res, ttl)  # Async!
                else:
                    self.cache.set(key, res, ttl)

                logger.debug("Fetched features from API, stored in cache")
                # Notify callbacks about fresh features
                self._notify_feature_update_callbacks(res)
                return res
        return cached

    # Perform the GET request (separate method for easy mocking)
    def _get(self, url: str, headers: Optional[Dict[str, str]] = None):
        self.http = self.http or PoolManager()
        return self.http.request("GET", url, headers=headers or {})

    def _fetch_and_decode(self, api_host: str, client_key: str) -> Optional[Dict]:
        url = self._get_features_url(api_host, client_key)
        headers: Dict[str, str] = {}
<<<<<<< HEAD

=======
        headers['Accept-Encoding'] = "gzip, deflate, br"
        
>>>>>>> 7bd6fe0a
        # Check if we have a cached ETag for this URL
        cached_etag = None
        cached_data = None
        with self._etag_lock:
            if url in self._etag_cache:
                # Move to end (mark as recently used)
                self._etag_cache.move_to_end(url)
                cached_etag, cached_data = self._etag_cache[url]
                headers['If-None-Match'] = cached_etag
                logger.debug(f"Using cached ETag for request: {cached_etag[:20]}...")
            else:
                logger.debug(f"No ETag cache found for URL: {url}")

        try:
            r = self._get(url, headers)

            # Handle 304 Not Modified - content hasn't changed
            if r.status == 304:
                logger.debug(f"ETag match! Server returned 304 Not Modified - using cached data (saved bandwidth)")
                if cached_data is not None:
                    logger.debug(f"Returning cached response ({len(str(cached_data))} bytes)")
                    return cached_data
                else:
                    logger.warning("Received 304 but no cached data available")
                    return None

            if r.status >= 400:
                logger.warning(
                    "Failed to fetch features, received status code %d", r.status
                )
                return None

            decoded = json.loads(r.data.decode("utf-8"))

            # Store the new ETag if present
            response_etag = r.headers.get('ETag')
            if response_etag:
                with self._etag_lock:
                    self._etag_cache[url] = (response_etag, decoded)
                    # Enforce max size
                    if len(self._etag_cache) > self._max_etag_entries:
                        self._etag_cache.popitem(last=False)

                    if cached_etag:
                        logger.debug(f"ETag updated: {cached_etag[:20]}... -> {response_etag[:20]}...")
                    else:
                        logger.debug(f"New ETag cached: {response_etag[:20]}... ({len(str(decoded))} bytes)")
                    logger.debug(f"ETag cache now contains {len(self._etag_cache)} entries")
            else:
                logger.debug("No ETag header in response")

            return decoded  # type: ignore[no-any-return]
        except Exception as e:
            logger.warning(f"Failed to decode feature JSON from GrowthBook API: {e}")
            return None

    async def _fetch_and_decode_async(self, api_host: str, client_key: str) -> Optional[Dict]:
        url = self._get_features_url(api_host, client_key)
        headers: Dict[str, str] = {}
<<<<<<< HEAD

=======
        headers['Accept-Encoding'] = "gzip, deflate, br"
        
>>>>>>> 7bd6fe0a
        # Check if we have a cached ETag for this URL
        cached_etag = None
        cached_data = None
        with self._etag_lock:
            if url in self._etag_cache:
                # Move to end (mark as recently used)
                self._etag_cache.move_to_end(url)
                cached_etag, cached_data = self._etag_cache[url]
                headers['If-None-Match'] = cached_etag
                logger.debug(f"[Async] Using cached ETag for request: {cached_etag[:20]}...")
            else:
                logger.debug(f"[Async] No ETag cache found for URL: {url}")

        try:
            async with aiohttp.ClientSession() as session:
                async with session.get(url, headers=headers) as response:
                    # Handle 304 Not Modified - content hasn't changed
                    if response.status == 304:
                        logger.debug(
                            f"[Async] ETag match! Server returned 304 Not Modified - using cached data (saved bandwidth)")
                        if cached_data is not None:
                            logger.debug(f"[Async] Returning cached response ({len(str(cached_data))} bytes)")
                            return cached_data
                        else:
                            logger.warning("[Async] Received 304 but no cached data available")
                            return None

                    if response.status >= 400:
                        logger.warning("Failed to fetch features, received status code %d", response.status)
                        return None

                    decoded = await response.json()

                    # Store the new ETag if present
                    response_etag = response.headers.get('ETag')
                    if response_etag:
                        with self._etag_lock:
                            self._etag_cache[url] = (response_etag, decoded)
                            # Enforce max size
                            if len(self._etag_cache) > self._max_etag_entries:
                                self._etag_cache.popitem(last=False)

                            if cached_etag:
                                logger.debug(f"[Async] ETag updated: {cached_etag[:20]}... -> {response_etag[:20]}...")
                            else:
                                logger.debug(
                                    f"[Async] New ETag cached: {response_etag[:20]}... ({len(str(decoded))} bytes)")
                            logger.debug(f"[Async] ETag cache now contains {len(self._etag_cache)} entries")
                    else:
                        logger.debug("[Async] No ETag header in response")

                    return decoded  # type: ignore[no-any-return]
        except aiohttp.ClientError as e:
            logger.warning(f"HTTP request failed: {e}")
            return None
        except Exception as e:
            logger.warning("Failed to decode feature JSON from GrowthBook API: %s", e)
            return None

    def decrypt_response(self, data, decryption_key: str):
        if "encryptedFeatures" in data:
            if not decryption_key:
                raise ValueError("Must specify decryption_key")
            try:
                decryptedFeatures = decrypt(data["encryptedFeatures"], decryption_key)
                data['features'] = json.loads(decryptedFeatures)
                del data['encryptedFeatures']
            except Exception:
                logger.warning(
                    "Failed to decrypt features from GrowthBook API response"
                )
                return None
        elif "features" not in data:
            logger.warning("GrowthBook API response missing features")

        if "encryptedSavedGroups" in data:
            if not decryption_key:
                raise ValueError("Must specify decryption_key")
            try:
                decryptedFeatures = decrypt(data["encryptedSavedGroups"], decryption_key)
                data['savedGroups'] = json.loads(decryptedFeatures)
                del data['encryptedSavedGroups']
                return data
            except Exception:
                logger.warning(
                    "Failed to decrypt saved groups from GrowthBook API response"
                )

        return data

    # Fetch features from the GrowthBook API
    def _fetch_features(
        self, api_host: str, client_key: str, decryption_key: str = ""
    ) -> Optional[Dict]:
        decoded = self._fetch_and_decode(api_host, client_key)
        if not decoded:
            return None

        data = self.decrypt_response(decoded, decryption_key)

        return data  # type: ignore[no-any-return]

    async def _fetch_features_async(
        self, api_host: str, client_key: str, decryption_key: str = ""
    ) -> Optional[Dict]:
        decoded = await self._fetch_and_decode_async(api_host, client_key)
        if not decoded:
            return None

        data = self.decrypt_response(decoded, decryption_key)

        return data  # type: ignore[no-any-return]

    def startAutoRefresh(self, api_host, client_key, cb, streaming_timeout=30):
        if not client_key:
            raise ValueError("Must specify `client_key` to start features streaming")
        self.sse_client = self.sse_client or SSEClient(api_host=api_host, client_key=client_key, on_event=cb,
                                                       timeout=streaming_timeout)
        self.sse_client.connect()

    def stopAutoRefresh(self, timeout=10):
        """Stop auto refresh with timeout"""
        if self.sse_client:
            self.sse_client.disconnect(timeout=timeout)
            self.sse_client = None

    def start_background_refresh(self, api_host: str, client_key: str, decryption_key: str, ttl: int = 600,
                                 refresh_interval: int = 300) -> None:
        """Start periodic background refresh task"""

        if not client_key:
            raise ValueError("Must specify `client_key` to refresh features")

        with self._refresh_lock:
            if self._refresh_thread is not None:
                return  # Already running

            self._refresh_stop_event.clear()
            self._refresh_thread = threading.Thread(
                target=self._background_refresh_worker,
                args=(api_host, client_key, decryption_key, ttl, refresh_interval),
                daemon=True
            )
            self._refresh_thread.start()
            logger.debug("Started background refresh task")

    def _background_refresh_worker(self, api_host: str, client_key: str, decryption_key: str, ttl: int,
                                   refresh_interval: int) -> None:
        """Worker method for periodic background refresh"""
        while not self._refresh_stop_event.is_set():
            try:
                # Wait for the refresh interval or stop event
                if self._refresh_stop_event.wait(refresh_interval):
                    break  # Stop event was set

                logger.debug("Background refresh for Features - started")
                res = self._fetch_features(api_host, client_key, decryption_key)
                if res is not None:
                    cache_key = api_host + "::" + client_key
                    self.cache.set(cache_key, res, ttl)
                    logger.debug("Background refresh completed")
                    # Notify callbacks about fresh features
                    self._notify_feature_update_callbacks(res)
                else:
                    logger.warning("Background refresh failed")
            except Exception as e:
                logger.warning(f"Background refresh error: {e}")

    def stop_background_refresh(self) -> None:
        """Stop background refresh task"""
        self._refresh_stop_event.set()

        with self._refresh_lock:
            if self._refresh_thread is not None:
                self._refresh_thread.join(timeout=1.0)  # Wait up to 1 second
                self._refresh_thread = None
                logger.debug("Stopped background refresh task")

    @staticmethod
    def _get_features_url(api_host: str, client_key: str) -> str:
        api_host = (api_host or "https://cdn.growthbook.io").rstrip("/")
        return api_host + "/api/features/" + client_key


# Singleton instance
feature_repo = FeatureRepository()


class GrowthBook(object):
    def __init__(
        self,
        enabled: bool = True,
        attributes: dict = {},
        url: str = "",
        features: dict = {},
        qa_mode: bool = False,
        on_experiment_viewed=None,
        on_feature_usage=None,
        api_host: str = "",
        client_key: str = "",
        decryption_key: str = "",
        cache_ttl: int = 600,
        forced_variations: Optional[Dict[str, Any]] = None,
        sticky_bucket_service: Optional[AbstractStickyBucketService] = None,
        sticky_bucket_identifier_attributes: Optional[List[str]] = None,
        savedGroups: Optional[Dict[str, Any]] = None,
        streaming: bool = False,
        streaming_connection_timeout: int = 30,
        stale_while_revalidate: bool = False,
        stale_ttl: int = 300,  # 5 minutes default
        plugins: Optional[List[Any]] = None,
        skip_all_experiments: bool = False,
        # Deprecated args
        trackingCallback=None,
        qaMode: bool = False,
        user: dict = {},
        groups: dict = {},
        overrides: dict = {},
        forcedVariations: dict = {},
    ):
        self._enabled = enabled
        self._attributes = attributes
        self._url = url
        self._features: Dict[str, Feature] = {}
        self._saved_groups = savedGroups if savedGroups is not None else {}
        self._api_host = api_host
        self._client_key = client_key
        self._decryption_key = decryption_key
        self._cache_ttl = cache_ttl
        self.sticky_bucket_identifier_attributes = sticky_bucket_identifier_attributes
        self.sticky_bucket_service = sticky_bucket_service
        self._sticky_bucket_assignment_docs: dict = {}
        self._using_derived_sticky_bucket_attributes = not sticky_bucket_identifier_attributes
        self._sticky_bucket_attributes: Optional[dict] = None

        self._qaMode = qa_mode or qaMode
        self._trackingCallback = on_experiment_viewed or trackingCallback
        self._featureUsageCallback = on_feature_usage
        self._skip_all_experiments = skip_all_experiments

        self._streaming = streaming
        self._streaming_timeout = streaming_connection_timeout
        self._stale_while_revalidate = stale_while_revalidate
        self._stale_ttl = stale_ttl

        # Deprecated args
        self._user = user
        self._groups = groups
        self._overrides = overrides
        self._forcedVariations = (
            forced_variations if forced_variations is not None else forcedVariations) if forced_variations is not None or forcedVariations else {}

        self._tracked: Dict[str, Any] = {}
        self._assigned: Dict[str, Any] = {}
        self._subscriptions: Set[Any] = set()
        self._is_updating_features = False

        # support plugins
        self._plugins: List[Any] = plugins if plugins is not None else []
        self._initialized_plugins: List[Any] = []

        self._global_ctx = GlobalContext(
            options=Options(
                url=self._url,
                api_host=self._api_host,
                client_key=self._client_key,
                decryption_key=self._decryption_key,
                cache_ttl=self._cache_ttl,
                sticky_bucket_service=self.sticky_bucket_service,
                sticky_bucket_identifier_attributes=self.sticky_bucket_identifier_attributes,
                enabled=self._enabled,
                qa_mode=self._qaMode
            ),
            features={},
            saved_groups=self._saved_groups
        )
        # Create a user context for the current user
        self._user_ctx: UserContext = UserContext(
            url=self._url,
            attributes=self._attributes,
            groups=self._groups,
            forced_variations=self._forcedVariations,
            overrides=self._overrides,
            sticky_bucket_assignment_docs=self._sticky_bucket_assignment_docs,
            skip_all_experiments=self._skip_all_experiments
        )

        if features:
            self.setFeatures(features)

        # Register for automatic feature updates when cache expires
        if self._client_key:
            feature_repo.add_feature_update_callback(self._on_feature_update)

        self._initialize_plugins()

        if self._streaming:
            self.load_features()
            self.startAutoRefresh()
        elif self._stale_while_revalidate:
            # Start background refresh task for stale-while-revalidate
            self.load_features()  # Initial load
            feature_repo.start_background_refresh(
                self._api_host, self._client_key, self._decryption_key,
                self._cache_ttl, self._stale_ttl
            )

    def _on_feature_update(self, features_data: Dict) -> None:
        """Callback to handle automatic feature updates from FeatureRepository"""
        if features_data and "features" in features_data:
            self.set_features(features_data["features"])
        if features_data and "savedGroups" in features_data:
            self._saved_groups = features_data["savedGroups"]

    def load_features(self) -> None:
        response = feature_repo.load_features(
            self._api_host, self._client_key, self._decryption_key, self._cache_ttl
        )
        if response is not None and "features" in response.keys():
            self.setFeatures(response["features"])

        if response is not None and "savedGroups" in response:
            self._saved_groups = response["savedGroups"]

    async def load_features_async(self) -> None:
        if not self._client_key:
            raise ValueError("Must specify `client_key` to refresh features")

        features = await feature_repo.load_features_async(
            self._api_host, self._client_key, self._decryption_key, self._cache_ttl
        )

        if features is not None:
            if "features" in features:
                self.setFeatures(features["features"])
            if "savedGroups" in features:
                self._saved_groups = features["savedGroups"]
            feature_repo.save_in_cache(self._client_key, features, self._cache_ttl)

    def _features_event_handler(self, features):
        decoded = json.loads(features)
        if not decoded:
            return None

        data = feature_repo.decrypt_response(decoded, self._decryption_key)

        if data is not None:
            if "features" in data:
                self.setFeatures(data["features"])
            if "savedGroups" in data:
                self._saved_groups = data["savedGroups"]
            feature_repo.save_in_cache(self._client_key, features, self._cache_ttl)

    def _dispatch_sse_event(self, event_data):
        event_type = event_data['type']
        data = event_data['data']
        if event_type == 'features-updated':
            self.load_features()
        elif event_type == 'features':
            self._features_event_handler(data)

    def startAutoRefresh(self):
        if not self._client_key:
            raise ValueError("Must specify `client_key` to start features streaming")

        feature_repo.startAutoRefresh(
            api_host=self._api_host,
            client_key=self._client_key,
            cb=self._dispatch_sse_event,
            streaming_timeout=self._streaming_timeout
        )

    def stopAutoRefresh(self, timeout=10):
        """Stop auto refresh with timeout"""
        try:
            if hasattr(feature_repo, 'sse_client') and feature_repo.sse_client:
                feature_repo.sse_client.disconnect(timeout=timeout)
            else:
                feature_repo.stopAutoRefresh()
        except Exception as e:
            logger.warning(f"Error stopping auto refresh: {e}")

    def setFeatures(self, features: dict) -> None:
        warnings.warn("setFeatures is deprecated, use set_features instead", DeprecationWarning)
        return self.set_features(features)

    def set_features(self, features: dict) -> None:
        # Prevent infinite recursion during feature updates
        self._is_updating_features = True
        try:
            self._features = {}
            for key, feature in features.items():
                if isinstance(feature, Feature):
                    self._features[key] = feature
                else:
                    self._features[key] = Feature(
                        rules=feature.get("rules", []),
                        defaultValue=feature.get("defaultValue", None),
                    )
            # Update the global context with the new features and saved groups
            self._global_ctx.features = self._features
            self._global_ctx.saved_groups = self._saved_groups
            self.refresh_sticky_buckets()
        finally:
            self._is_updating_features = False

    def getFeatures(self) -> Dict[str, Feature]:
        warnings.warn("getFeatures is deprecated, use get_features instead", DeprecationWarning)
        return self.get_features()

    def get_features(self) -> Dict[str, Feature]:
        return self._features

    def setAttributes(self, attributes: dict) -> None:
        warnings.warn("setAttributes is deprecated, use set_attributes instead", DeprecationWarning)
        return self.set_attributes(attributes)

    def set_attributes(self, attributes: dict) -> None:
        self._attributes = attributes
        self.refresh_sticky_buckets()

    def getAttributes(self) -> dict:
        warnings.warn("getAttributes is deprecated, use get_attributes instead", DeprecationWarning)
        return self.get_attributes()

    def get_attributes(self) -> dict:
        return self._attributes

    def destroy(self, timeout=10) -> None:
        """Gracefully destroy the GrowthBook instance"""
        logger.debug("Starting GrowthBook destroy process")

        try:
            # Clean up plugins
            logger.debug("Cleaning up plugins")
            self._cleanup_plugins()
        except Exception as e:
            logger.warning(f"Error cleaning up plugins: {e}")

        try:
            logger.debug("Stopping auto refresh during destroy")
            self.stopAutoRefresh(timeout=timeout)
        except Exception as e:
            logger.warning(f"Error stopping auto refresh during destroy: {e}")

        try:
            # Stop background refresh operations
            if self._stale_while_revalidate and self._client_key:
                feature_repo.stop_background_refresh()
        except Exception as e:
            logger.warning(f"Error stopping background refresh during destroy: {e}")

        try:
            # Clean up feature update callback
            if self._client_key:
                feature_repo.remove_feature_update_callback(self._on_feature_update)
        except Exception as e:
            logger.warning(f"Error removing feature update callback: {e}")

        # Clear all internal state
        try:
            self._subscriptions.clear()
            self._tracked.clear()
            self._assigned.clear()
            self._trackingCallback = None
            self._featureUsageCallback = None
            self._forcedVariations.clear()
            self._overrides.clear()
            self._groups.clear()
            self._attributes.clear()
            self._features.clear()
            logger.debug("GrowthBook instance destroyed successfully")
        except Exception as e:
            logger.warning(f"Error clearing internal state: {e}")

    def isOn(self, key: str) -> bool:
        warnings.warn("isOn is deprecated, use is_on instead", DeprecationWarning)
        return self.is_on(key)

    def is_on(self, key: str) -> bool:
        return self.eval_feature(key).on

    def isOff(self, key: str) -> bool:
        warnings.warn("isOff is deprecated, use is_off instead", DeprecationWarning)
        return self.is_off(key)

    def is_off(self, key: str) -> bool:
        return self.eval_feature(key).off

    def getFeatureValue(self, key: str, fallback):
        warnings.warn("getFeatureValue is deprecated, use get_feature_value instead", DeprecationWarning)
        return self.get_feature_value(key, fallback)

    def get_feature_value(self, key: str, fallback):
        res = self.eval_feature(key)
        return res.value if res.value is not None else fallback

    def evalFeature(self, key: str) -> FeatureResult:
        warnings.warn("evalFeature is deprecated, use eval_feature instead", DeprecationWarning)
        return self.eval_feature(key)

    def _ensure_fresh_features(self) -> None:
        """Lazy refresh: Check cache expiry and refresh if needed, but only if client_key is provided"""

        # Prevent infinite recursion when updating features (e.g., during sticky bucket refresh)
        if self._is_updating_features:
            return

        if self._streaming or self._stale_while_revalidate or not self._client_key:
            return  # Skip cache checks - SSE or background refresh handles freshness

        try:
            self.load_features()
        except Exception as e:
            logger.warning(f"Failed to refresh features: {e}")

    def _get_eval_context(self) -> EvaluationContext:
        # Lazy refresh: ensure features are fresh before evaluation
        self._ensure_fresh_features()

        # use the latest attributes for every evaluation.
        self._user_ctx.attributes = self._attributes
        self._user_ctx.url = self._url
        self._user_ctx.overrides = self._overrides
        # set the url for every evaluation. (unlikely to change)
        self._global_ctx.options.url = self._url
        return EvaluationContext(
            global_ctx=self._global_ctx,
            user=self._user_ctx,
            stack=StackContext(evaluated_features=set())
        )

    def eval_feature(self, key: str) -> FeatureResult:
        result = core_eval_feature(key=key,
                                   evalContext=self._get_eval_context(),
                                   callback_subscription=self._fireSubscriptions,
                                   tracking_cb=self._track
                                   )
        # Call feature usage callback if provided
        if self._featureUsageCallback:
            try:
                self._featureUsageCallback(key, result, self._user_ctx)
            except Exception:
                pass
        return result

    def getAllResults(self):
        warnings.warn("getAllResults is deprecated, use get_all_results instead", DeprecationWarning)
        return self.get_all_results()

    def get_all_results(self):
        return self._assigned.copy()

    def _fireSubscriptions(self, experiment: Experiment, result: Result):
        if experiment is not None:
            prev = self._assigned.get(experiment.key, None)
            if (
                not prev
                or prev["result"].inExperiment != result.inExperiment
                or prev["result"].variationId != result.variationId
            ):
                self._assigned[experiment.key] = {
                    "experiment": experiment,
                    "result": result,
                }
                for cb in self._subscriptions:
                    try:
                        cb(experiment, result)
                    except Exception:
                        pass

    def run(self, experiment: Experiment) -> Result:
        # result = self._run(experiment)
        result = run_experiment(experiment=experiment,
                                evalContext=self._get_eval_context(),
                                tracking_cb=self._track
                                )

        self._fireSubscriptions(experiment, result)
        return result

    def subscribe(self, callback):
        self._subscriptions.add(callback)
        return lambda: self._subscriptions.remove(callback)

    def _track(self, experiment: Experiment, result: Result, user_context: UserContext) -> None:
        if not self._trackingCallback:
            return None
        key = (
            result.hashAttribute
            + str(result.hashValue)
            + experiment.key
            + str(result.variationId)
        )
        if not self._tracked.get(key):
            try:
                self._trackingCallback(experiment=experiment, result=result, user_context=user_context)
                self._tracked[key] = True
            except Exception as e:
                logger.exception(e)

    def _derive_sticky_bucket_identifier_attributes(self) -> List[str]:
        attributes = set()
        for key, feature in self._features.items():
            for rule in feature.rules:
                if rule.variations:
                    attributes.add(rule.hashAttribute or "id")
                    if rule.fallbackAttribute:
                        attributes.add(rule.fallbackAttribute)
        return list(attributes)

    def _get_sticky_bucket_attributes(self) -> dict:
        attributes: Dict[str, str] = {}
        if self._using_derived_sticky_bucket_attributes:
            self.sticky_bucket_identifier_attributes = self._derive_sticky_bucket_identifier_attributes()

        if not self.sticky_bucket_identifier_attributes:
            return attributes

        for attr in self.sticky_bucket_identifier_attributes:
            _, hash_value = _getHashValue(attr=attr, eval_context=self._get_eval_context())
            if hash_value:
                attributes[attr] = hash_value
        return attributes

    def refresh_sticky_buckets(self, force: bool = False) -> None:
        if not self.sticky_bucket_service:
            return

        attributes = self._get_sticky_bucket_attributes()
        if not force and attributes == self._sticky_bucket_attributes:
            logger.debug("Skipping refresh of sticky bucket assignments, no changes")
            return

        self._sticky_bucket_attributes = attributes
        self._sticky_bucket_assignment_docs = self.sticky_bucket_service.get_all_assignments(attributes)
        # Update the user context with the new sticky bucket assignment docs
        self._user_ctx.sticky_bucket_assignment_docs = self._sticky_bucket_assignment_docs

    def _initialize_plugins(self) -> None:
        """Initialize all plugins with this GrowthBook instance."""
        for plugin in self._plugins:
            try:
                if hasattr(plugin, 'initialize'):
                    # Plugin is a class instance with initialize method
                    plugin.initialize(self)
                    self._initialized_plugins.append(plugin)
                    logger.debug(f"Initialized plugin: {plugin.__class__.__name__}")
                elif callable(plugin):
                    # Plugin is a callable function
                    plugin(self)
                    self._initialized_plugins.append(plugin)
                    logger.debug(f"Initialized callable plugin: {plugin.__name__}")
                else:
                    logger.warning(f"Plugin {plugin} is neither callable nor has initialize method")
            except Exception as e:
                logger.error(f"Failed to initialize plugin {plugin}: {e}")

    def _cleanup_plugins(self) -> None:
        """Cleanup all initialized plugins."""
        for plugin in self._initialized_plugins:
            try:
                if hasattr(plugin, 'cleanup'):
                    plugin.cleanup()
                    logger.debug(f"Cleaned up plugin: {plugin.__class__.__name__}")
            except Exception as e:
                logger.error(f"Error cleaning up plugin {plugin}: {e}")
        self._initialized_plugins.clear()<|MERGE_RESOLUTION|>--- conflicted
+++ resolved
@@ -46,7 +46,6 @@
 from .core import _getHashValue, eval_feature as core_eval_feature, run_experiment
 
 logger = logging.getLogger("growthbook")
-
 
 def decrypt(encrypted_str: str, key_str: str) -> str:
     iv_str, ct_str = encrypted_str.split(".", 2)
@@ -455,12 +454,8 @@
     def _fetch_and_decode(self, api_host: str, client_key: str) -> Optional[Dict]:
         url = self._get_features_url(api_host, client_key)
         headers: Dict[str, str] = {}
-<<<<<<< HEAD
-
-=======
         headers['Accept-Encoding'] = "gzip, deflate, br"
-        
->>>>>>> 7bd6fe0a
+
         # Check if we have a cached ETag for this URL
         cached_etag = None
         cached_data = None
@@ -520,12 +515,8 @@
     async def _fetch_and_decode_async(self, api_host: str, client_key: str) -> Optional[Dict]:
         url = self._get_features_url(api_host, client_key)
         headers: Dict[str, str] = {}
-<<<<<<< HEAD
-
-=======
         headers['Accept-Encoding'] = "gzip, deflate, br"
-        
->>>>>>> 7bd6fe0a
+
         # Check if we have a cached ETag for this URL
         cached_etag = None
         cached_data = None
@@ -712,7 +703,6 @@
 
 # Singleton instance
 feature_repo = FeatureRepository()
-
 
 class GrowthBook(object):
     def __init__(
