--- conflicted
+++ resolved
@@ -399,7 +399,6 @@
                 return res
         return cached
 
-
     async def load_features_async(
         self, api_host: str, client_key: str, decryption_key: str = "", ttl: int = 600
     ) -> Optional[Dict]:
@@ -423,14 +422,9 @@
 
     def _fetch_and_decode(self, api_host: str, client_key: str) -> Optional[Dict]:
         url = self._get_features_url(api_host, client_key)
-<<<<<<< HEAD
-        headers: Dict[str, str] = {'User-Agent': f'GrowthBook-Python-SDK/{__version__}'}
-
-=======
-        headers: Dict[str, str] = {}
-        headers['Accept-Encoding'] = "gzip, deflate, br"
-        
->>>>>>> 7bd6fe0a
+        headers: Dict[str, str] = {'User-Agent': f'GrowthBook-Python-SDK/{__version__}',
+                                   'Accept-Encoding': "gzip, deflate, br"}
+
         # Check if we have a cached ETag for this URL
         cached_etag = None
         cached_data = None
@@ -489,14 +483,9 @@
 
     async def _fetch_and_decode_async(self, api_host: str, client_key: str) -> Optional[Dict]:
         url = self._get_features_url(api_host, client_key)
-<<<<<<< HEAD
-        headers: Dict[str, str] = {'User-Agent': f'GrowthBook-Python-SDK/{__version__}'}
-
-=======
-        headers: Dict[str, str] = {}
-        headers['Accept-Encoding'] = "gzip, deflate, br"
-        
->>>>>>> 7bd6fe0a
+        headers: Dict[str, str] = {'User-Agent': f'GrowthBook-Python-SDK/{__version__}',
+                                   'Accept-Encoding': "gzip, deflate, br"}
+
         # Check if we have a cached ETag for this URL
         cached_etag = None
         cached_data = None
