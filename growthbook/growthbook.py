#!/usr/bin/env python
"""
This is the Python client library for GrowthBook, the open-source
feature flagging and A/B testing platform.
More info at https://www.growthbook.io
"""

import sys
import json
import threading
import logging

from abc import ABC, abstractmethod
from typing import Optional, Any, Set, Tuple, List, Dict, Callable

from .common_types import ( EvaluationContext, 
    Experiment, 
    FeatureResult, 
    Feature,
    GlobalContext, 
    Options, 
    Result, StackContext, 
    UserContext, 
    AbstractStickyBucketService,
    FeatureRule
)

# Only require typing_extensions if using Python 3.7 or earlier
if sys.version_info >= (3, 8):
    from typing import TypedDict
else:
    from typing_extensions import TypedDict

from base64 import b64decode
from time import time
import aiohttp
import asyncio

from aiohttp.client_exceptions import ClientConnectorError, ClientResponseError, ClientPayloadError
from cryptography.hazmat.primitives.ciphers import Cipher, algorithms, modes
from cryptography.hazmat.primitives import padding
from urllib3 import PoolManager

from .core import _getHashValue, eval_feature as core_eval_feature, run_experiment

logger = logging.getLogger("growthbook")

def decrypt(encrypted_str: str, key_str: str) -> str:
    iv_str, ct_str = encrypted_str.split(".", 2)

    key = b64decode(key_str)
    iv = b64decode(iv_str)
    ct = b64decode(ct_str)

    cipher = Cipher(algorithms.AES128(key), modes.CBC(iv))
    decryptor = cipher.decryptor()

    decrypted = decryptor.update(ct) + decryptor.finalize()

    unpadder = padding.PKCS7(128).unpadder()
    bytestring = unpadder.update(decrypted) + unpadder.finalize()

    return bytestring.decode("utf-8")

class AbstractFeatureCache(ABC):
    @abstractmethod
    def get(self, key: str) -> Optional[Dict]:
        pass

    @abstractmethod
    def set(self, key: str, value: Dict, ttl: int) -> None:
        pass

    def clear(self) -> None:
        pass


class CacheEntry(object):
    def __init__(self, value: Dict, ttl: int) -> None:
        self.value = value
        self.ttl = ttl
        self.expires = time() + ttl

    def update(self, value: Dict):
        self.value = value
        self.expires = time() + self.ttl


class InMemoryFeatureCache(AbstractFeatureCache):
    def __init__(self) -> None:
        self.cache: Dict[str, CacheEntry] = {}

    def get(self, key: str) -> Optional[Dict]:
        if key in self.cache:
            entry = self.cache[key]
            if entry.expires >= time():
                return entry.value
        return None
    
    def get_entry(self, key: str) -> Optional[CacheEntry]:
        return self.cache.get(key)

    def set(self, key: str, value: Dict, ttl: int) -> None:
        if key in self.cache:
            self.cache[key].update(value)
        self.cache[key] = CacheEntry(value, ttl)

    def clear(self) -> None:
        self.cache.clear()

class InMemoryStickyBucketService(AbstractStickyBucketService):
    def __init__(self) -> None:
        self.docs: Dict[str, Dict] = {}

    def get_assignments(self, attributeName: str, attributeValue: str) -> Optional[Dict]:
        return self.docs.get(self.get_key(attributeName, attributeValue), None)

    def save_assignments(self, doc: Dict) -> None:
        self.docs[self.get_key(doc["attributeName"], doc["attributeValue"])] = doc

    def destroy(self) -> None:
        self.docs.clear()


class SSEClient:
    def __init__(self, api_host, client_key, on_event, reconnect_delay=5, headers=None):
        self.api_host = api_host
        self.client_key = client_key

        self.on_event = on_event
        self.reconnect_delay = reconnect_delay

        self._sse_session = None
        self._sse_thread = None
        self._loop = None

        self.is_running = False

        self.headers = {
            "Accept": "application/json; q=0.5, text/event-stream",
            "Cache-Control": "no-cache",
        }

        if headers:
            self.headers.update(headers)

    def connect(self):
        if self.is_running:
            logger.debug("Streaming session is already running.")
            return

        self.is_running = True
        self._sse_thread = threading.Thread(target=self._run_sse_channel)
        self._sse_thread.start()

    def disconnect(self):
        self.is_running = False
        if self._loop and self._loop.is_running():
            future = asyncio.run_coroutine_threadsafe(self._stop_session(), self._loop)
            try:
                future.result()
            except Exception as e:
                logger.error(f"Streaming disconnect error: {e}")

        if self._sse_thread:
            self._sse_thread.join(timeout=5)

        logger.debug("Streaming session disconnected")

    def _get_sse_url(self, api_host: str, client_key: str) -> str:
        api_host = (api_host or "https://cdn.growthbook.io").rstrip("/")
        return f"{api_host}/sub/{client_key}"

    async def _init_session(self):
        url = self._get_sse_url(self.api_host, self.client_key)
        
        while self.is_running:
            try:
                async with aiohttp.ClientSession(headers=self.headers) as session:
                    self._sse_session = session

                    async with session.get(url) as response:
                        response.raise_for_status()
                        await self._process_response(response)
            except ClientResponseError as e:
                logger.error(f"Streaming error, closing connection: {e.status} {e.message}")
                self.is_running = False
                break
            except (ClientConnectorError, ClientPayloadError) as e:
                logger.error(f"Streaming error: {e}")
                if not self.is_running:
                    break
                await self._wait_for_reconnect()
            except TimeoutError:
                logger.warning(f"Streaming connection timed out after {self.timeout} seconds.")
                await self._wait_for_reconnect()
            except asyncio.CancelledError:
                logger.debug("Streaming was cancelled.")
                break
            finally:
                await self._close_session()

    async def _process_response(self, response):
        event_data = {}
        async for line in response.content:
            decoded_line = line.decode('utf-8').strip()
            if decoded_line.startswith("event:"):
                event_data['type'] = decoded_line[len("event:"):].strip()
            elif decoded_line.startswith("data:"):
                event_data['data'] = event_data.get('data', '') + f"\n{decoded_line[len('data:'):].strip()}"
            elif not decoded_line:
                if 'type' in event_data and 'data' in event_data:
                    self.on_event(event_data)
                event_data = {}

        if 'type' in event_data and 'data' in event_data:
            self.on_event(event_data)

    async def _wait_for_reconnect(self):
        logger.debug(f"Attempting to reconnect streaming in {self.reconnect_delay}")
        await asyncio.sleep(self.reconnect_delay)

    async def _close_session(self):
        if self._sse_session:
            await self._sse_session.close()
            logger.debug("Streaming session closed.")

    def _run_sse_channel(self):
        self._loop = asyncio.new_event_loop()
        
        try:
            self._loop.run_until_complete(self._init_session())
        except asyncio.CancelledError:
            pass
        finally:
            self._loop.run_until_complete(self._loop.shutdown_asyncgens())
            self._loop.close()

    async def _stop_session(self):
        if self._sse_session:
            await self._sse_session.close()

        if self._loop and self._loop.is_running():
            tasks = [task for task in asyncio.all_tasks(self._loop) if not task.done()]
            for task in tasks:
                task.cancel()
                try:
                    await task
                except asyncio.CancelledError:
                    pass

class FeatureRepository(object):
    def __init__(self) -> None:
        self.cache: AbstractFeatureCache = InMemoryFeatureCache()
        self.http: Optional[PoolManager] = None
        self.sse_client: Optional[SSEClient] = None
        self._feature_update_callbacks: List[Callable[[Dict], None]] = []

    def set_cache(self, cache: AbstractFeatureCache) -> None:
        self.cache = cache

    def clear_cache(self):
        self.cache.clear()

    def save_in_cache(self, key: str, res, ttl: int = 60):
        self.cache.set(key, res, ttl)

<<<<<<< HEAD
    def add_feature_update_callback(self, callback: Callable[[Dict], None]) -> None:
        """Add a callback to be notified when features are updated due to cache expiry"""
        if callback not in self._feature_update_callbacks:
            self._feature_update_callbacks.append(callback)

    def remove_feature_update_callback(self, callback: Callable[[Dict], None]) -> None:
        """Remove a feature update callback"""
        if callback in self._feature_update_callbacks:
            self._feature_update_callbacks.remove(callback)

    def _notify_feature_update_callbacks(self, features_data: Dict) -> None:
        """Notify all registered callbacks about feature updates"""
        for callback in self._feature_update_callbacks:
            try:
                callback(features_data)
            except Exception as e:
                logger.warning(f"Error in feature update callback: {e}")

    # Loads features with an in-memory cache in front
=======
    # Loads features with an in-memory cache in front using stale-while-revalidate approach
>>>>>>> e621e142
    def load_features(
        self, api_host: str, client_key: str, decryption_key: str = "", ttl: int = 60
    ) -> Optional[Dict]:
        if not client_key:
            raise ValueError("Must specify `client_key` to refresh features")
        
        key = api_host + "::" + client_key

<<<<<<< HEAD
        cached = self.cache.get(key)
        if not cached:
            res = self._fetch_features(api_host, client_key, decryption_key)
            if res is not None:
                self.cache.set(key, res, ttl)
                logger.debug("Fetched features from API, stored in cache")
                # Notify callbacks about fresh features
                self._notify_feature_update_callbacks(res)
                return res
        return cached
=======
        entry = self.cache.get_entry(key)
        if entry:
            if entry.expires >= time():
                return entry.value
            else:
                threading.Thread(target=self._revalidate, args=(key, api_host, client_key, decryption_key, ttl)).start()
                return entry.value

        res = self._fetch_features(api_host, client_key, decryption_key)
        if res is not None:
            self.cache.set(key, res, ttl)
            logger.debug("Fetched features from API, stored in cache")
        return res
>>>>>>> e621e142
    
    async def load_features_async(
        self, api_host: str, client_key: str, decryption_key: str = "", ttl: int = 60
    ) -> Optional[Dict]:
        key = api_host + "::" + client_key

        entry = self.cache.get_entry(key)
        if entry:
            if entry.expires >= time():
                return entry.value
            else:
                asyncio.create_task(self._revalidate_async(key, api_host, client_key, decryption_key, ttl))
                return entry.value

        res = await self._fetch_features_async(api_host, client_key, decryption_key)
        if res is not None:
            self.cache.set(key, res, ttl)
            logger.debug("Fetched features from API, stored in cache")
        return res

    def _revalidate(self, key: str, api_host: str, client_key: str, decryption_key: str, ttl: int):
        try:
            res = self._fetch_features(api_host, client_key, decryption_key)
            if res is not None:
                self.cache.set(key, res, ttl)
                logger.debug("Revalidated and updated cache")
        except Exception as e:
            logger.warning(f"Revalidation failed: {e}")

    async def _revalidate_async(self, key: str, api_host: str, client_key: str, decryption_key: str, ttl: int):
        try:
            res = await self._fetch_features_async(api_host, client_key, decryption_key)
            if res is not None:
                self.cache.set(key, res, ttl)
<<<<<<< HEAD
                logger.debug("Fetched features from API, stored in cache")
                # Notify callbacks about fresh features
                self._notify_feature_update_callbacks(res)
                return res
        return cached
=======
                logger.debug("Revalidated and updated cache")
        except Exception as e:
            logger.warning(f"Revalidation failed: {e}")

>>>>>>> e621e142

    # Perform the GET request (separate method for easy mocking)
    def _get(self, url: str):
        self.http = self.http or PoolManager()
        return self.http.request("GET", url)
    
    def _fetch_and_decode(self, api_host: str, client_key: str) -> Optional[Dict]:
        try:
            r = self._get(self._get_features_url(api_host, client_key))
            if r.status >= 400:
                logger.warning(
                    "Failed to fetch features, received status code %d", r.status
                )
                return None
            decoded = json.loads(r.data.decode("utf-8"))
            return decoded
        except Exception:
            logger.warning("Failed to decode feature JSON from GrowthBook API")
            return None
        
    async def _fetch_and_decode_async(self, api_host: str, client_key: str) -> Optional[Dict]:
        try:
            url = self._get_features_url(api_host, client_key)
            async with aiohttp.ClientSession() as session:
                async with session.get(url) as response:
                    if response.status >= 400:
                        logger.warning("Failed to fetch features, received status code %d", response.status)
                        return None
                    decoded = await response.json()
                    return decoded
        except aiohttp.ClientError as e:
            logger.warning(f"HTTP request failed: {e}")
            return None
        except Exception as e:
            logger.warning("Failed to decode feature JSON from GrowthBook API: %s", e)
            return None
        
    def decrypt_response(self, data, decryption_key: str):
        if "encryptedFeatures" in data:
            if not decryption_key:
                raise ValueError("Must specify decryption_key")
            try:
                decryptedFeatures = decrypt(data["encryptedFeatures"], decryption_key)
                data['features'] = json.loads(decryptedFeatures)
                del data['encryptedFeatures']
            except Exception:
                logger.warning(
                    "Failed to decrypt features from GrowthBook API response"
                )
                return None
        elif "features" not in data:
            logger.warning("GrowthBook API response missing features")
        
        if "encryptedSavedGroups" in data:
            if not decryption_key:
                raise ValueError("Must specify decryption_key")
            try:
                decryptedFeatures = decrypt(data["encryptedSavedGroups"], decryption_key)
                data['savedGroups'] = json.loads(decryptedFeatures)
                del data['encryptedSavedGroups']
                return data
            except Exception:
                logger.warning(
                    "Failed to decrypt saved groups from GrowthBook API response"
                )
            
        return data

    # Fetch features from the GrowthBook API
    def _fetch_features(
        self, api_host: str, client_key: str, decryption_key: str = ""
    ) -> Optional[Dict]:
        decoded = self._fetch_and_decode(api_host, client_key)
        if not decoded:
            return None

        data = self.decrypt_response(decoded, decryption_key)

        return data
        
    async def _fetch_features_async(
        self, api_host: str, client_key: str, decryption_key: str = ""
    ) -> Optional[Dict]:
        decoded = await self._fetch_and_decode_async(api_host, client_key)
        if not decoded:
            return None

        data = self.decrypt_response(decoded, decryption_key)

        return data


    def startAutoRefresh(self, api_host, client_key, cb):
        if not client_key:
            raise ValueError("Must specify `client_key` to start features streaming")
        self.sse_client = self.sse_client or SSEClient(api_host=api_host, client_key=client_key, on_event=cb)
        self.sse_client.connect()

    def stopAutoRefresh(self):
        self.sse_client.disconnect()

    @staticmethod
    def _get_features_url(api_host: str, client_key: str) -> str:
        api_host = (api_host or "https://cdn.growthbook.io").rstrip("/")
        return api_host + "/api/features/" + client_key


# Singleton instance
feature_repo = FeatureRepository()

class GrowthBook(object):
    def __init__(
        self,
        enabled: bool = True,
        attributes: dict = {},
        url: str = "",
        features: dict = {},
        qa_mode: bool = False,
        on_experiment_viewed=None,
        api_host: str = "",
        client_key: str = "",
        decryption_key: str = "",
        cache_ttl: int = 60,
        forced_variations: dict = {},
        sticky_bucket_service: AbstractStickyBucketService = None,
        sticky_bucket_identifier_attributes: List[str] = None,
        savedGroups: dict = {},
        streaming: bool = False,
        # Deprecated args
        trackingCallback=None,
        qaMode: bool = False,
        user: dict = {},
        groups: dict = {},
        overrides: dict = {},
        forcedVariations: dict = {},
    ):
        self._enabled = enabled
        self._attributes = attributes
        self._url = url
        self._features: Dict[str, Feature] = {}
        self._saved_groups = savedGroups
        self._api_host = api_host
        self._client_key = client_key
        self._decryption_key = decryption_key
        self._cache_ttl = cache_ttl
        self.sticky_bucket_identifier_attributes = sticky_bucket_identifier_attributes
        self.sticky_bucket_service = sticky_bucket_service
        self._sticky_bucket_assignment_docs: dict = {}
        self._using_derived_sticky_bucket_attributes = not sticky_bucket_identifier_attributes
        self._sticky_bucket_attributes: Optional[dict] = None

        self._qaMode = qa_mode or qaMode
        self._trackingCallback = on_experiment_viewed or trackingCallback

        self._streaming = streaming

        # Deprecated args
        self._user = user
        self._groups = groups
        self._overrides = overrides
        self._forcedVariations = forced_variations or forcedVariations

        self._tracked: Dict[str, Any] = {}
        self._assigned: Dict[str, Any] = {}
        self._subscriptions: Set[Any] = set()

        self._global_ctx = GlobalContext(
            options=Options(
                url=self._url,
                api_host=self._api_host,
                client_key=self._client_key,
                decryption_key=self._decryption_key,
                cache_ttl=self._cache_ttl,
                sticky_bucket_service=self.sticky_bucket_service,
                sticky_bucket_identifier_attributes=self.sticky_bucket_identifier_attributes,
                enabled=self._enabled,
                qa_mode=self._qaMode
            ),
            features={},
            saved_groups=self._saved_groups
        )       
        # Create a user context for the current user
        self._user_ctx: UserContext = UserContext(
            url=self._url,
            attributes=self._attributes,
            groups=self._groups,
            forced_variations=self._forcedVariations,
            overrides=self._overrides,
            sticky_bucket_assignment_docs=self._sticky_bucket_assignment_docs
        )

        if features:
            self.setFeatures(features)

        # Register for automatic feature updates when cache expires
        if self._client_key:
            feature_repo.add_feature_update_callback(self._on_feature_update)

        if self._streaming:
            self.load_features()
            self.startAutoRefresh()

    def _on_feature_update(self, features_data: Dict) -> None:
        """Callback to handle automatic feature updates from FeatureRepository"""
        if features_data and "features" in features_data:
            self.set_features(features_data["features"])
        if features_data and "savedGroups" in features_data:
            self._saved_groups = features_data["savedGroups"]

    def load_features(self) -> None:

        response = feature_repo.load_features(
            self._api_host, self._client_key, self._decryption_key, self._cache_ttl
        )
        if response is not None and "features" in response.keys():
            self.setFeatures(response["features"])

        if response is not None and "savedGroups" in response:
            self._saved_groups = response["savedGroups"]

    async def load_features_async(self) -> None:
        if not self._client_key:
            raise ValueError("Must specify `client_key` to refresh features")

        features = await feature_repo.load_features_async(
            self._api_host, self._client_key, self._decryption_key, self._cache_ttl
        )

        if features is not None:
            if "features" in features:
                self.setFeatures(features["features"])
            if "savedGroups" in features:
                self._saved_groups = features["savedGroups"]
            feature_repo.save_in_cache(self._client_key, features, self._cache_ttl)

    def _features_event_handler(self, features):
        decoded = json.loads(features)
        if not decoded:
            return None
        
        data = feature_repo.decrypt_response(decoded, self._decryption_key)

        if data is not None:
            if "features" in data:
                self.setFeatures(data["features"])
            if "savedGroups" in data:
                self._saved_groups = data["savedGroups"]
            feature_repo.save_in_cache(self._client_key, features, self._cache_ttl)

    def _dispatch_sse_event(self, event_data):
        event_type = event_data['type']
        data = event_data['data']
        if event_type == 'features-updated':
            self.load_features()
        elif event_type == 'features':
            self._features_event_handler(data)


    def startAutoRefresh(self):
        if not self._client_key:
            raise ValueError("Must specify `client_key` to start features streaming")
       
        feature_repo.startAutoRefresh(
            api_host=self._api_host, 
            client_key=self._client_key,
            cb=self._dispatch_sse_event
        )

    def stopAutoRefresh(self):
        feature_repo.stopAutoRefresh()

    # @deprecated, use set_features
    def setFeatures(self, features: dict) -> None:
        return self.set_features(features)

    def set_features(self, features: dict) -> None:
        self._features = {}
        for key, feature in features.items():
            if isinstance(feature, Feature):
                self._features[key] = feature
            else:
                self._features[key] = Feature(
                    rules=feature.get("rules", []),
                    defaultValue=feature.get("defaultValue", None),
                )
        # Update the global context with the new features and saved groups
        self._global_ctx.features = self._features
        self._global_ctx.saved_groups = self._saved_groups
        self.refresh_sticky_buckets()

    # @deprecated, use get_features
    def getFeatures(self) -> Dict[str, Feature]:
        return self.get_features()

    def get_features(self) -> Dict[str, Feature]:
        return self._features

    # @deprecated, use set_attributes
    def setAttributes(self, attributes: dict) -> None:
        return self.set_attributes(attributes)

    def set_attributes(self, attributes: dict) -> None:
        self._attributes = attributes
        self.refresh_sticky_buckets()

    # @deprecated, use get_attributes
    def getAttributes(self) -> dict:
        return self.get_attributes()

    def get_attributes(self) -> dict:
        return self._attributes

    def destroy(self) -> None:
        # Clean up feature update callback
        if self._client_key:
            feature_repo.remove_feature_update_callback(self._on_feature_update)
            
        self._subscriptions.clear()
        self._tracked.clear()
        self._assigned.clear()
        self._trackingCallback = None
        self._forcedVariations.clear()
        self._overrides.clear()
        self._groups.clear()
        self._attributes.clear()
        self._features.clear()

    # @deprecated, use is_on
    def isOn(self, key: str) -> bool:
        return self.is_on(key)

    def is_on(self, key: str) -> bool:
        return self.evalFeature(key).on

    # @deprecated, use is_off
    def isOff(self, key: str) -> bool:
        return self.is_off(key)

    def is_off(self, key: str) -> bool:
        return self.evalFeature(key).off

    # @deprecated, use get_feature_value
    def getFeatureValue(self, key: str, fallback):
        return self.get_feature_value(key, fallback)

    def get_feature_value(self, key: str, fallback):
        res = self.evalFeature(key)
        return res.value if res.value is not None else fallback

    # @deprecated, use eval_feature
    def evalFeature(self, key: str) -> FeatureResult:
        return self.eval_feature(key)
    
    def _get_eval_context(self) -> EvaluationContext:
        # use the latest attributes for every evaluation.
        self._user_ctx.attributes = self._attributes
        self._user_ctx.url = self._url
        self._user_ctx.overrides = self._overrides
        self.load_features()
        # set the url for every evaluation. (unlikely to change)
        self._global_ctx.options.url = self._url
        return EvaluationContext(
            global_ctx = self._global_ctx,
            user = self._user_ctx,
            stack = StackContext(evaluated_features=set())
        )

    def eval_feature(self, key: str) -> FeatureResult:
        return core_eval_feature(key=key, 
                                 evalContext=self._get_eval_context(), 
                                 callback_subscription=self._fireSubscriptions
                                 )

    # @deprecated, use get_all_results
    def getAllResults(self):
        return self.get_all_results()

    def get_all_results(self):
        return self._assigned.copy()

    def _fireSubscriptions(self, experiment: Experiment, result: Result):
        if experiment is None:
            return
        
        prev = self._assigned.get(experiment.key, None)
        if (
            not prev
            or prev["result"].inExperiment != result.inExperiment
            or prev["result"].variationId != result.variationId
        ):
            self._assigned[experiment.key] = {
                "experiment": experiment,
                "result": result,
            }
            for cb in self._subscriptions:
                try:
                    cb(experiment, result)
                except Exception:
                    pass

    def run(self, experiment: Experiment) -> Result:
        # result = self._run(experiment)
        result = run_experiment(experiment=experiment, 
                                evalContext=self._get_eval_context(),
                                tracking_cb=self._track
                                )

        self._fireSubscriptions(experiment, result)
        return result

    def subscribe(self, callback):
        self._subscriptions.add(callback)
        return lambda: self._subscriptions.remove(callback)

    def _track(self, experiment: Experiment, result: Result) -> None:
        if not self._trackingCallback:
            return None
        key = (
            result.hashAttribute
            + str(result.hashValue)
            + experiment.key
            + str(result.variationId)
        )
        if not self._tracked.get(key):
            try:
                self._trackingCallback(experiment=experiment, result=result)
                self._tracked[key] = True
            except Exception:
                pass

    def _derive_sticky_bucket_identifier_attributes(self) -> List[str]:
        attributes = set()
        for key, feature in self._features.items():
            for rule in feature.rules:
                if rule.variations:
                    attributes.add(rule.hashAttribute or "id")
                    if rule.fallbackAttribute:
                        attributes.add(rule.fallbackAttribute)
        return list(attributes)

    def _get_sticky_bucket_attributes(self) -> dict:
        attributes: Dict[str, str] = {}
        if self._using_derived_sticky_bucket_attributes:
            self.sticky_bucket_identifier_attributes = self._derive_sticky_bucket_identifier_attributes()

        if not self.sticky_bucket_identifier_attributes:
            return attributes

        for attr in self.sticky_bucket_identifier_attributes:
            _, hash_value = _getHashValue(attr=attr, eval_context=self._get_eval_context())
            if hash_value:
                attributes[attr] = hash_value
        return attributes

    def refresh_sticky_buckets(self, force: bool = False) -> None:
        if not self.sticky_bucket_service:
            return

        attributes = self._get_sticky_bucket_attributes()
        if not force and attributes == self._sticky_bucket_attributes:
            logger.debug("Skipping refresh of sticky bucket assignments, no changes")
            return

        self._sticky_bucket_attributes = attributes
        self._sticky_bucket_assignment_docs = self.sticky_bucket_service.get_all_assignments(attributes)
        # Update the user context with the new sticky bucket assignment docs
        self._user_ctx.sticky_bucket_assignment_docs = self._sticky_bucket_assignment_docs<|MERGE_RESOLUTION|>--- conflicted
+++ resolved
@@ -265,7 +265,6 @@
     def save_in_cache(self, key: str, res, ttl: int = 60):
         self.cache.set(key, res, ttl)
 
-<<<<<<< HEAD
     def add_feature_update_callback(self, callback: Callable[[Dict], None]) -> None:
         """Add a callback to be notified when features are updated due to cache expiry"""
         if callback not in self._feature_update_callbacks:
@@ -284,10 +283,7 @@
             except Exception as e:
                 logger.warning(f"Error in feature update callback: {e}")
 
-    # Loads features with an in-memory cache in front
-=======
     # Loads features with an in-memory cache in front using stale-while-revalidate approach
->>>>>>> e621e142
     def load_features(
         self, api_host: str, client_key: str, decryption_key: str = "", ttl: int = 60
     ) -> Optional[Dict]:
@@ -296,7 +292,6 @@
         
         key = api_host + "::" + client_key
 
-<<<<<<< HEAD
         cached = self.cache.get(key)
         if not cached:
             res = self._fetch_features(api_host, client_key, decryption_key)
@@ -307,67 +302,22 @@
                 self._notify_feature_update_callbacks(res)
                 return res
         return cached
-=======
-        entry = self.cache.get_entry(key)
-        if entry:
-            if entry.expires >= time():
-                return entry.value
-            else:
-                threading.Thread(target=self._revalidate, args=(key, api_host, client_key, decryption_key, ttl)).start()
-                return entry.value
-
-        res = self._fetch_features(api_host, client_key, decryption_key)
-        if res is not None:
-            self.cache.set(key, res, ttl)
-            logger.debug("Fetched features from API, stored in cache")
-        return res
->>>>>>> e621e142
     
     async def load_features_async(
         self, api_host: str, client_key: str, decryption_key: str = "", ttl: int = 60
     ) -> Optional[Dict]:
         key = api_host + "::" + client_key
 
-        entry = self.cache.get_entry(key)
-        if entry:
-            if entry.expires >= time():
-                return entry.value
-            else:
-                asyncio.create_task(self._revalidate_async(key, api_host, client_key, decryption_key, ttl))
-                return entry.value
-
-        res = await self._fetch_features_async(api_host, client_key, decryption_key)
-        if res is not None:
-            self.cache.set(key, res, ttl)
-            logger.debug("Fetched features from API, stored in cache")
-        return res
-
-    def _revalidate(self, key: str, api_host: str, client_key: str, decryption_key: str, ttl: int):
-        try:
-            res = self._fetch_features(api_host, client_key, decryption_key)
-            if res is not None:
-                self.cache.set(key, res, ttl)
-                logger.debug("Revalidated and updated cache")
-        except Exception as e:
-            logger.warning(f"Revalidation failed: {e}")
-
-    async def _revalidate_async(self, key: str, api_host: str, client_key: str, decryption_key: str, ttl: int):
-        try:
+        cached = self.cache.get(key)
+        if not cached:
             res = await self._fetch_features_async(api_host, client_key, decryption_key)
             if res is not None:
                 self.cache.set(key, res, ttl)
-<<<<<<< HEAD
                 logger.debug("Fetched features from API, stored in cache")
                 # Notify callbacks about fresh features
                 self._notify_feature_update_callbacks(res)
                 return res
         return cached
-=======
-                logger.debug("Revalidated and updated cache")
-        except Exception as e:
-            logger.warning(f"Revalidation failed: {e}")
-
->>>>>>> e621e142
 
     # Perform the GET request (separate method for easy mocking)
     def _get(self, url: str):
