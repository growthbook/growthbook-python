--- conflicted
+++ resolved
@@ -356,7 +356,7 @@
         self._refresh_thread: Optional[threading.Thread] = None
         self._refresh_stop_event = threading.Event()
         self._refresh_lock = threading.Lock()
-        
+
         # ETag cache for bandwidth optimization
         # Using OrderedDict for LRU cache (max 100 entries)
         self._etag_cache: OrderedDict[str, Tuple[str, Dict[str, Any]]] = OrderedDict()
@@ -441,6 +441,7 @@
                     self.cache.set(key, res, ttl)
 
                 logger.debug("Fetched features from API, stored in cache")
+                # Notify callbacks about fresh features
                 self._notify_feature_update_callbacks(res)
                 return res
         return cached
@@ -448,16 +449,12 @@
     # Perform the GET request (separate method for easy mocking)
     def _get(self, url: str, headers: Optional[Dict[str, str]] = None):
         self.http = self.http or PoolManager()
-<<<<<<< HEAD
-        return self.http.request("GET", url)
-=======
         return self.http.request("GET", url, headers=headers or {})
->>>>>>> c9c85878
 
     def _fetch_and_decode(self, api_host: str, client_key: str) -> Optional[Dict]:
         url = self._get_features_url(api_host, client_key)
         headers: Dict[str, str] = {}
-        
+
         # Check if we have a cached ETag for this URL
         cached_etag = None
         cached_data = None
@@ -470,10 +467,10 @@
                 logger.debug(f"Using cached ETag for request: {cached_etag[:20]}...")
             else:
                 logger.debug(f"No ETag cache found for URL: {url}")
-        
+
         try:
             r = self._get(url, headers)
-            
+
             # Handle 304 Not Modified - content hasn't changed
             if r.status == 304:
                 logger.debug(f"ETag match! Server returned 304 Not Modified - using cached data (saved bandwidth)")
@@ -483,15 +480,15 @@
                 else:
                     logger.warning("Received 304 but no cached data available")
                     return None
-            
+
             if r.status >= 400:
                 logger.warning(
                     "Failed to fetch features, received status code %d", r.status
                 )
                 return None
-            
+
             decoded = json.loads(r.data.decode("utf-8"))
-            
+
             # Store the new ETag if present
             response_etag = r.headers.get('ETag')
             if response_etag:
@@ -500,7 +497,7 @@
                     # Enforce max size
                     if len(self._etag_cache) > self._max_etag_entries:
                         self._etag_cache.popitem(last=False)
-                        
+
                     if cached_etag:
                         logger.debug(f"ETag updated: {cached_etag[:20]}... -> {response_etag[:20]}...")
                     else:
@@ -508,7 +505,7 @@
                     logger.debug(f"ETag cache now contains {len(self._etag_cache)} entries")
             else:
                 logger.debug("No ETag header in response")
-            
+
             return decoded  # type: ignore[no-any-return]
         except Exception as e:
             logger.warning(f"Failed to decode feature JSON from GrowthBook API: {e}")
@@ -517,7 +514,7 @@
     async def _fetch_and_decode_async(self, api_host: str, client_key: str) -> Optional[Dict]:
         url = self._get_features_url(api_host, client_key)
         headers: Dict[str, str] = {}
-        
+
         # Check if we have a cached ETag for this URL
         cached_etag = None
         cached_data = None
@@ -530,7 +527,7 @@
                 logger.debug(f"[Async] Using cached ETag for request: {cached_etag[:20]}...")
             else:
                 logger.debug(f"[Async] No ETag cache found for URL: {url}")
-        
+
         try:
             async with aiohttp.ClientSession() as session:
                 async with session.get(url, headers=headers) as response:
@@ -543,13 +540,13 @@
                         else:
                             logger.warning("[Async] Received 304 but no cached data available")
                             return None
-                    
+
                     if response.status >= 400:
                         logger.warning("Failed to fetch features, received status code %d", response.status)
                         return None
-                    
+
                     decoded = await response.json()
-                    
+
                     # Store the new ETag if present
                     response_etag = response.headers.get('ETag')
                     if response_etag:
@@ -558,7 +555,7 @@
                             # Enforce max size
                             if len(self._etag_cache) > self._max_etag_entries:
                                 self._etag_cache.popitem(last=False)
-                                
+
                             if cached_etag:
                                 logger.debug(f"[Async] ETag updated: {cached_etag[:20]}... -> {response_etag[:20]}...")
                             else:
@@ -566,7 +563,7 @@
                             logger.debug(f"[Async] ETag cache now contains {len(self._etag_cache)} entries")
                     else:
                         logger.debug("[Async] No ETag header in response")
-                    
+
                     return decoded  # type: ignore[no-any-return]
         except aiohttp.ClientError as e:
             logger.warning(f"HTTP request failed: {e}")
