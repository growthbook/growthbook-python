--- conflicted
+++ resolved
@@ -5,7 +5,6 @@
 from typing import Union
 
 from growthbook import (
-    FeatureRule,
     GrowthBook,
     Experiment,
     Feature,
@@ -13,7 +12,11 @@
     decrypt,
     feature_repo,
     logger,
+    AsyncGrowthBook,
+    async_feature_repo,
+    AsyncInMemoryStickyBucketService
 )
+from growthbook.common_types import FeatureRule
 
 from growthbook.core import (
     getBucketRanges,
@@ -24,20 +27,8 @@
     inNamespace,
     getEqualWeights,
     evalCondition,
-<<<<<<< HEAD
-    decrypt,
-    feature_repo,
-    logger,
-    AsyncGrowthBook,
-    async_feature_repo,
-    AsyncInMemoryStickyBucketService
 )
 
-
-=======
-)
-
->>>>>>> 32477514
 from time import time
 import pytest
 
@@ -205,7 +196,7 @@
 
     gb = GrowthBook(**ctx)
     res = gb.eval_feature(key)
-    
+
     if not res.experimentResult:
       assert None == expected_result
     else:
@@ -294,7 +285,7 @@
 
 @pytest.mark.asyncio
 async def test_tracking_async():
-    gb = AsyncGrowthBook(user={"id": "1"})
+    gb = AsyncGrowthBook(attributes={"id": "1"})
 
     getMockedCalls = getTrackingMock(gb)
 
@@ -311,7 +302,7 @@
     await gb.run(exp1)
     await gb.run(exp1)
     res4 = await gb.run(exp2)
-    gb._user = {"id": "2"}
+    gb._attributes = {"id": "2"}
     res5 = await gb.run(exp2)
 
     calls = getMockedCalls()
@@ -349,7 +340,7 @@
 
 @pytest.mark.asyncio
 async def test_handles_weird_experiment_values_async():
-    gb = AsyncGrowthBook(user={"id": "1"})
+    gb = AsyncGrowthBook(attributes={"id": "1"})
 
     assert (
         (await gb.run(
@@ -394,7 +385,7 @@
 
 @pytest.mark.asyncio
 async def test_force_variation_async():
-    gb = AsyncGrowthBook(user={"id": "6"})
+    gb = AsyncGrowthBook(attributes={"id": "6"})
     exp = Experiment(key="forced-test", variations=[0, 1])
     assert (await gb.run(exp)).value == 0
 
@@ -455,7 +446,7 @@
 @pytest.mark.asyncio
 async def test_uses_overrides_async():
     gb = AsyncGrowthBook(
-        user={"id": "1"},
+        attributes={"id": "1"},
         overrides={
             "my-test": {
                 "coverage": 0.01,
@@ -541,7 +532,7 @@
 @pytest.mark.asyncio
 async def test_filters_user_groups_async():
     gb = AsyncGrowthBook(
-        user={"id": "123"},
+        attributes={"id": "123"},
         groups={
             "alpha": True,
             "beta": True,
@@ -625,7 +616,7 @@
 
 @pytest.mark.asyncio
 async def test_supports_custom_user_hash_keys_async():
-    gb = AsyncGrowthBook(user={"id": "1", "company": "abc"})
+    gb = AsyncGrowthBook(attributes={"id": "1", "company": "abc"})
 
     exp = Experiment(key="my-test", variations=[0, 1], hashAttribute="company")
 
@@ -657,7 +648,7 @@
 @pytest.mark.asyncio
 async def test_querystring_force_disabled_tracking_async():
     gb = AsyncGrowthBook(
-        user={"id": "1"},
+        attributes={"id": "1"},
         url="http://example.com?forced-test-qs=1",
     )
     getMockedCalls = getTrackingMock(gb)
@@ -704,7 +695,7 @@
 @pytest.mark.asyncio
 async def test_url_targeting_async():
     gb = AsyncGrowthBook(
-        user={"id": "1"},
+        attributes={"id": "1"},
         url="http://example.com",
     )
 
@@ -758,7 +749,7 @@
 @pytest.mark.asyncio
 async def test_invalid_url_regex_async():
     gb = AsyncGrowthBook(
-        user={"id": "1"},
+        attributes={"id": "1"},
         overrides={
             "my-test": {
                 "url": "???***[)",
@@ -802,16 +793,10 @@
     gb.destroy()
 
 
-<<<<<<< HEAD
 @pytest.mark.asyncio
 async def test_ignores_draft_experiments_async():
-    gb = AsyncGrowthBook(user={"id": "1"})
+    gb = AsyncGrowthBook(attributes={"id": "1"})
     exp = Experiment(
-=======
-def test_ignores_stopped_experiments_unless_forced():
-    gb = GrowthBook(attributes={"id": "1"})
-    expLose = Experiment(
->>>>>>> 32477514
         key="my-test",
         status="draft",
         variations=[0, 1],
@@ -832,7 +817,7 @@
 
 
 def test_ignores_stopped_experiments_unless_forced():
-    gb = GrowthBook(user={"id": "1"})
+    gb = GrowthBook(attributes={"id": "1"})
     expLose = Experiment(
         key="my-test",
         status="stopped",
@@ -858,7 +843,7 @@
 
 @pytest.mark.asyncio
 async def test_ignores_stopped_experiments_unless_forced_async():
-    gb = AsyncGrowthBook(user={"id": "1"})
+    gb = AsyncGrowthBook(attributes={"id": "1"})
     expLose = Experiment(
         key="my-test",
         status="stopped",
@@ -1067,7 +1052,7 @@
 @pytest.mark.asyncio
 async def test_stores_assigned_variations_in_the_user_async():
     gb = AsyncGrowthBook(
-        user={
+        attributes={
             "id": "1",
         },
     )
