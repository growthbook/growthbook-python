#!/usr/bin/env python

import json
import os
from typing import Optional, Any, Dict

from growthbook import (
    FeatureRule,
    GrowthBook,
    Experiment,
    Feature,
    InMemoryStickyBucketService,
    decrypt,
    feature_repo,
    logger, FeatureRepository,
)

from growthbook.core import (
    getBucketRanges,
    gbhash,
    chooseVariation,
    paddedVersionString,
    getQueryStringOverride,
    inNamespace,
    getEqualWeights,
    evalCondition,
)

from time import time
import pytest

logger.setLevel("DEBUG")


def pytest_generate_tests(metafunc):
    folder = os.path.abspath(os.path.dirname(__file__))
    jsonfile = os.path.join(folder, "cases.json")
    with open(jsonfile) as file:
        data = json.load(file)

    for func, cases in data.items():
        key = func + "_data"

        if (func == "versionCompare"):
            for method, cases in cases.items():
                key = func + "_" + method + "_data"
                if (key in metafunc.fixturenames):
                    metafunc.parametrize(key, cases)
        elif key in metafunc.fixturenames:
            metafunc.parametrize(key, cases)


def test_hash(hash_data):
    seed, value, version, expected = hash_data
    assert gbhash(seed, value, version) == expected


def round_list(item):
    is_tuple = type(item) is tuple

    if is_tuple:
        item = list(item)

    for i, value in enumerate(item):
        item[i] = round(value, 6)

    return item


def round_list_of_lists(item):
    for i, value in enumerate(item):
        item[i] = round_list(value)
    return item


def test_get_bucket_range(getBucketRange_data):
    _, args, expected = getBucketRange_data
    numVariations, coverage, weights = args

    actual = getBucketRanges(numVariations, coverage, weights)

    assert round_list_of_lists(actual) == round_list_of_lists(expected)


def test_choose_variation(chooseVariation_data):
    _, n, ranges, expected = chooseVariation_data
    assert chooseVariation(n, ranges) == expected


def test_get_qs_override(getQueryStringOverride_data):
    _, id, url, numVariations, expected = getQueryStringOverride_data
    assert getQueryStringOverride(id, url, numVariations) == expected


def test_namespace(inNamespace_data):
    _, id, namespace, expected = inNamespace_data
    assert inNamespace(id, namespace) == expected


def test_equal_weights(getEqualWeights_data):
    numVariations, expected = getEqualWeights_data
    weights = getEqualWeights(numVariations)
    assert round_list(weights) == round_list(expected)


def test_conditions(evalCondition_data):
    _, condition, attributes, expected, savedGroups = (evalCondition_data + [None]*5)[:5]
    assert evalCondition(attributes, condition, savedGroups) == expected


def test_decrypt(decrypt_data):
    _, encrypted, key, expected = decrypt_data
    try:
        assert (decrypt(encrypted, key)) == expected
    except Exception:
        assert (expected) is None


def test_feature(feature_data):
    _, ctx, key, expected = feature_data
    gb = GrowthBook(**ctx)
    res = gb.evalFeature(key)

    if "experiment" in expected:
        expected["experiment"] = Experiment(**expected["experiment"]).to_dict()

    actual = res.to_dict()

    assert actual == expected
    gb.destroy()


def test_run(run_data):
    _, ctx, exp, value, inExperiment, hashUsed = run_data
    gb = GrowthBook(**ctx)

    res = gb.run(Experiment(**exp))
    assert res.value == value
    assert res.inExperiment == inExperiment
    assert res.hashUsed == hashUsed

    gb.destroy()


def test_stickyBucket(stickyBucket_data):
    _, ctx, initial_docs, key, expected_result, expected_docs = stickyBucket_data
    # Just use the interface directly, which passes and doesn't persist anywhere
    service = InMemoryStickyBucketService()

    for doc in initial_docs:
        service.save_assignments(doc)

    ctx['sticky_bucket_service'] = service

    if 'stickyBucketIdentifierAttributes' in ctx:
        ctx['sticky_bucket_identifier_attributes'] = ctx['stickyBucketIdentifierAttributes']
        ctx.pop('stickyBucketIdentifierAttributes')

    if 'stickyBucketAssignmentDocs' in ctx:
        service.docs = ctx['stickyBucketAssignmentDocs']
        ctx.pop('stickyBucketAssignmentDocs')

    gb = GrowthBook(**ctx)
    res = gb.eval_feature(key)

    if not res.experimentResult:
      assert None == expected_result
    else:
        assert res.experimentResult.to_dict() == expected_result

    # Ignore extra docs in service, just make sure each expected one matches
    for key, value in expected_docs.items():
        assert service.docs[key] == value

    service.destroy()
    gb.destroy()


def getTrackingMock(gb: GrowthBook):
    calls = []

    def track(experiment, result, user_context):
        return calls.append([experiment, result, user_context])

    gb._trackingCallback = track
    return lambda: calls


def test_tracking():
    gb = GrowthBook(attributes={"id": "1"})

    getMockedCalls = getTrackingMock(gb)

    exp1 = Experiment(
        key="my-tracked-test",
        variations=[0, 1],
    )
    exp2 = Experiment(
        key="my-other-tracked-test",
        variations=[0, 1],
    )

    res1 = gb.run(exp1)
    gb.run(exp1)
    gb.run(exp1)
    res4 = gb.run(exp2)
    gb._attributes = {"id": "2"}
    res5 = gb.run(exp2)

    calls = getMockedCalls()
    assert len(calls) == 3
    # validate experiment and result only
    assert calls[0][0] == exp1 and calls[0][1] == res1
    assert calls[1][0] == exp2 and calls[1][1] == res4
    assert calls[2][0] == exp2 and calls[2][1] == res5

    gb.destroy()


def test_feature_usage_callback():
    """Test that feature usage callback is called correctly"""
    calls = []
    
    def feature_usage_cb(key, result, user_context):
        calls.append([key, result, user_context])
    
    gb = GrowthBook(
        attributes={"id": "1"},
        on_feature_usage=feature_usage_cb,
        features={
            "feature-1": Feature(defaultValue=True),
            "feature-2": Feature(defaultValue=False),
            "feature-3": Feature(
                defaultValue="blue",
                rules=[
                    FeatureRule(force="red", condition={"id": "1"})
                ]
            ),
        }
    )
    
    # Test eval_feature
    result1 = gb.eval_feature("feature-1")
    assert len(calls) == 1
    assert calls[0][0] == "feature-1"
    assert calls[0][1].value is True
    assert calls[0][1].source == "defaultValue"
    assert calls[0][2].attributes == {"id": "1"}
    
    # Test is_on
    gb.is_on("feature-2")
    assert len(calls) == 2
    assert calls[1][0] == "feature-2"
    assert calls[1][1].value is False
    assert calls[1][2].attributes == {"id": "1"}
    
    # Test get_feature_value
    value = gb.get_feature_value("feature-3", "blue")
    assert len(calls) == 3
    assert calls[2][0] == "feature-3"
    assert calls[2][1].value == "red"
    assert value == "red"
    assert calls[2][2].attributes == {"id": "1"}
    
    # Test is_off
    gb.is_off("feature-1")
    assert len(calls) == 4
    assert calls[3][0] == "feature-1"
    assert calls[3][2].attributes == {"id": "1"}
    
    # Calling same feature multiple times should trigger callback each time
    gb.eval_feature("feature-1")
    gb.eval_feature("feature-1")
    assert len(calls) == 6
    
    gb.destroy()


def test_feature_usage_callback_error_handling():
    """Test that feature usage callback errors are handled gracefully"""
    
    def failing_callback(key, result, user_context):
        raise Exception("Callback error")
    
    gb = GrowthBook(
        attributes={"id": "1"},
        on_feature_usage=failing_callback,
        features={
            "feature-1": Feature(defaultValue=True),
        }
    )
    
    # Should not raise an error even if callback fails
    result = gb.eval_feature("feature-1")
    assert result.value is True
    
    # Should work with is_on as well
    assert gb.is_on("feature-1") is True
    
    gb.destroy()


def test_handles_weird_experiment_values():
    gb = GrowthBook(attributes={"id": "1"})

    assert (
        gb.run(
            Experiment(
                key="my-test",
                variations=[0, 1],
                include=lambda: 1 / 0,
            )
        ).inExperiment
        is False
    )

    # Should fail gracefully
    gb._trackingCallback = lambda experiment, result: 1 / 0
    assert gb.run(Experiment(key="my-test", variations=[0, 1])).value == 1

    gb.subscribe(lambda: 1 / 0)
    assert gb.run(Experiment(key="my-new-test", variations=[0, 1])).value == 0

    gb.destroy()


def test_skip_all_experiments_flag():
    """Test that skip_all_experiments flag prevents users from being put into experiments"""
    
    # Test with skip_all_experiments=True
    gb_skip = GrowthBook(
        attributes={"id": "1"},
        skip_all_experiments=True,
        features={
            "feature-with-experiment": Feature(
                defaultValue="control",
                rules=[
                    FeatureRule(
                        key="exp-123",
                        variations=["control", "variation"],
                        weights=[0.5, 0.5]
                    )
                ]
            )
        }
    )
    
    # User should NOT be in experiment due to skip_all_experiments flag
    result = gb_skip.eval_feature("feature-with-experiment")
    assert result.value == "control"  # Should get default value
    assert result.source == "defaultValue"
    assert result.experiment is None  # No experiment should be assigned
    assert result.experimentResult is None
    
    # Test running experiment directly
    exp = Experiment(key="direct-exp", variations=["a", "b"])
    exp_result = gb_skip.run(exp)
    assert exp_result.inExperiment is False
    assert exp_result.value == "a"  # Should get first variation (control)
    
    gb_skip.destroy()
    
    # Test with skip_all_experiments=False (default behavior)
    gb_normal = GrowthBook(
        attributes={"id": "1"},
        skip_all_experiments=False,  # explicit False
        features={
            "feature-with-experiment": Feature(
                defaultValue="control",
                rules=[
                    FeatureRule(
                        key="exp-123",
                        variations=["control", "variation"],
                        weights=[0.5, 0.5]
                    )
                ]
            )
        }
    )
    
    # User SHOULD be in experiment normally
    result_normal = gb_normal.eval_feature("feature-with-experiment")
    # With id="1", this user should be assigned a variation
    assert result_normal.value in ["control", "variation"]
    assert result_normal.source == "experiment"
    
    gb_normal.destroy()

def test_force_variation():
    gb = GrowthBook(attributes={"id": "6"})
    exp = Experiment(key="forced-test", variations=[0, 1])
    assert gb.run(exp).value == 0

    getMockedCalls = getTrackingMock(gb)

    gb._overrides = {
        "forced-test": {
            "force": 1,
        },
    }
    assert gb.run(exp).value == 1

    calls = getMockedCalls()
    assert len(calls) == 0

    gb.destroy()


def test_uses_overrides():
    gb = GrowthBook(
        attributes={"id": "1"},
        overrides={
            "my-test": {
                "coverage": 0.01,
            },
        },
    )

    assert (
        gb.run(
            Experiment(
                key="my-test",
                variations=[0, 1],
            )
        ).inExperiment
        is False
    )

    gb._overrides = {
        "my-test": {
            "url": r"^\\/path",
        },
    }

    assert (
        gb.run(
            Experiment(
                key="my-test",
                variations=[0, 1],
            )
        ).inExperiment
        is False
    )

    gb.destroy()


def test_filters_user_groups():
    gb = GrowthBook(
        attributes={"id": "123"},
        groups={
            "alpha": True,
            "beta": True,
            "internal": False,
            "qa": False,
        },
    )

    assert (
        gb.run(
            Experiment(
                key="my-test",
                variations=[0, 1],
                groups=["internal", "qa"],
            )
        ).inExperiment
        is False
    )

    assert (
        gb.run(
            Experiment(
                key="my-test",
                variations=[0, 1],
                groups=["internal", "qa", "beta"],
            )
        ).inExperiment
        is True
    )

    assert (
        gb.run(
            Experiment(
                key="my-test",
                variations=[0, 1],
            )
        ).inExperiment
        is True
    )

    gb.destroy()


def test_runs_custom_include_callback():
    gb = GrowthBook(user={"id": "1"})
    assert (
        gb.run(
            Experiment(key="my-test", variations=[0, 1], include=lambda: False)
        ).inExperiment
        is False
    )

    gb.destroy()


def test_supports_custom_user_hash_keys():
    gb = GrowthBook(attributes={"id": "1", "company": "abc"})

    exp = Experiment(key="my-test", variations=[0, 1], hashAttribute="company")

    res = gb.run(exp)

    assert res.hashAttribute == "company"
    assert res.hashValue == "abc"

    gb.destroy()


def test_querystring_force_disabled_tracking():
    gb = GrowthBook(
        attributes={"id": "1"},
        url="http://example.com?forced-test-qs=1",
    )
    getMockedCalls = getTrackingMock(gb)

    exp = Experiment(
        key="forced-test-qs",
        variations=[0, 1],
    )
    gb.run(exp)

    calls = getMockedCalls()
    assert len(calls) == 0


def test_url_targeting():
    gb = GrowthBook(
        attributes={"id": "1"},
        url="http://example.com",
    )

    exp = Experiment(
        key="my-test",
        variations=[0, 1],
        url="^\\/post\\/[0-9]+",
    )

    res = gb.run(exp)
    assert res.inExperiment is False
    assert res.value == 0

    gb._url = "http://example.com/post/123"
    res = gb.run(exp)
    assert res.inExperiment is True
    assert res.value == 1

    exp.url = "http:\\/\\/example.com\\/post\\/[0-9]+"
    res = gb.run(exp)
    assert res.inExperiment is True
    assert res.value == 1

    gb.destroy()


def test_invalid_url_regex():
    gb = GrowthBook(
        attributes={"id": "1"},
        overrides={
            "my-test": {
                "url": "???***[)",
            },
        },
        url="http://example.com",
    )

    assert (
        gb.run(
            Experiment(
                key="my-test",
                variations=[0, 1],
            )
        ).value
        == 1
    )

    gb.destroy()


def test_ignores_draft_experiments():
    gb = GrowthBook(attributes={"id": "1"})
    exp = Experiment(
        key="my-test",
        status="draft",
        variations=[0, 1],
    )

    res1 = gb.run(exp)
    gb._url = "http://example.com/?my-test=1"
    res2 = gb.run(exp)

    assert res1.inExperiment is False
    assert res1.hashUsed is False
    assert res1.value == 0
    assert res2.inExperiment is True
    assert res2.hashUsed is False
    assert res2.value == 1

    gb.destroy()


def test_ignores_stopped_experiments_unless_forced():
    gb = GrowthBook(attributes={"id": "1"})
    expLose = Experiment(
        key="my-test",
        status="stopped",
        variations=[0, 1, 2],
    )
    expWin = Experiment(
        key="my-test",
        status="stopped",
        variations=[0, 1, 2],
        force=2,
    )

    res1 = gb.run(expLose)
    res2 = gb.run(expWin)

    assert res1.value == 0
    assert res1.inExperiment is False
    assert res2.value == 2
    assert res2.inExperiment is True

    gb.destroy()


fired = {}


def flagSubscription(experiment, result):
    fired["value"] = True


def hasFired():
    return fired.get("value", False)


def resetFiredFlag():
    fired["value"] = False


def test_destroy_removes_subscriptions():
    gb = GrowthBook(user={"id": "1"})

    resetFiredFlag()
    gb.subscribe(flagSubscription)

    gb.run(
        Experiment(
            key="my-test",
            variations=[0, 1],
        )
    )

    assert hasFired() is True

    resetFiredFlag()
    gb.destroy()

    gb.run(
        Experiment(
            key="my-other-test",
            variations=[0, 1],
        )
    )

    assert hasFired() is False

    gb.destroy()


def test_fires_subscriptions_correctly():
    gb = GrowthBook(
        user={
            "id": "1",
        },
    )

    resetFiredFlag()
    unsubscriber = gb.subscribe(flagSubscription)

    assert hasFired() is False

    exp = Experiment(
        key="my-test",
        variations=[0, 1],
    )

    # Should fire when user is put in an experiment
    gb.run(exp)
    assert hasFired() is True

    # Does not fire if nothing has changed
    resetFiredFlag()
    gb.run(exp)
    assert hasFired() is False

    # Does not fire after unsubscribed
    unsubscriber()
    gb.run(
        Experiment(
            key="other-test",
            variations=[0, 1],
        )
    )

    assert hasFired() is False

    gb.destroy()


def test_stores_assigned_variations_in_the_user():
    gb = GrowthBook(
        attributes={
            "id": "1",
        },
    )

    gb.run(Experiment(key="my-test", variations=[0, 1]))
    gb.run(Experiment(key="my-test-3", variations=[0, 1]))

    assigned = gb.getAllResults()
    assignedArr = []

    for e in assigned:
        assignedArr.append({"key": e, "variation": assigned[e]["result"].variationId})

    assert len(assignedArr) == 2
    assert assignedArr[0]["key"] == "my-test"
    assert assignedArr[0]["variation"] == 1
    assert assignedArr[1]["key"] == "my-test-3"
    assert assignedArr[1]["variation"] == 0

    gb.destroy()


def test_getters_setters():
    gb = GrowthBook()

    feat = Feature(defaultValue="yes", rules=[FeatureRule(force="no")])
    featuresInput = {"feature-1": feat.to_dict()}
    attributes = {"id": "123", "url": "/"}

    gb.setFeatures(featuresInput)
    gb.setAttributes(attributes)

    featuresOutput = {k: v.to_dict() for (k, v) in gb.getFeatures().items()}

    assert featuresOutput == featuresInput
    assert attributes == gb.getAttributes()

    newAttrs = {"url": "/hello"}
    gb.setAttributes(newAttrs)
    assert newAttrs == gb.getAttributes()

    gb.destroy()


def test_return_ruleid_when_evaluating_a_feature():
    gb = GrowthBook(
        features={"feature": {"defaultValue": 0, "rules": [{"force": 1, "id": "foo"}]}}
    )
    assert gb.eval_feature("feature").ruleId == "foo"
    gb.destroy()


def test_feature_methods():
    gb = GrowthBook(
        features={
            "featureOn": {"defaultValue": 12},
            "featureNone": {"defaultValue": None},
            "featureOff": {"defaultValue": 0},
        }
    )

    assert gb.isOn("featureOn") is True
    assert gb.isOff("featureOn") is False
    assert gb.getFeatureValue("featureOn", 15) == 12

    assert gb.isOn("featureOff") is False
    assert gb.isOff("featureOff") is True
    assert gb.getFeatureValue("featureOff", 10) == 0

    assert gb.isOn("featureNone") is False
    assert gb.isOff("featureNone") is True
    assert gb.getFeatureValue("featureNone", 10) == 10

    gb.destroy()


class MockHttpResp:
    def __init__(self, status: int, data: str) -> None:
        self.status = status
        self.data = data.encode("utf-8")
        self.headers = {}  # Add headers attribute for ETag support


def test_feature_repository(mocker):
    m = mocker.patch.object(feature_repo, "_get")
    expected = {"features": {"feature": {"defaultValue": 5}}}
    m.return_value = MockHttpResp(200, json.dumps(expected))
    features = feature_repo.load_features("https://cdn.growthbook.io", "sdk-abc123")

    # Updated assertion to account for headers parameter
    assert m.call_count == 1
    call_args = m.call_args[0]
    assert call_args[0] == "https://cdn.growthbook.io/api/features/sdk-abc123"
    assert features == expected

    # Uses in-memory cache for the 2nd call
    features = feature_repo.load_features("https://cdn.growthbook.io", "sdk-abc123")
    assert m.call_count == 1
    assert features == expected

    # Does a new request if cache entry is expired
    feature_repo.cache.cache["https://cdn.growthbook.io::sdk-abc123"].expires = (
        time() - 10
    )
    features = feature_repo.load_features("https://cdn.growthbook.io", "sdk-abc123")
    assert m.call_count == 2
    assert features == expected

    feature_repo.clear_cache()


def test_feature_repository_error(mocker):
    m = mocker.patch.object(feature_repo, "_get")
    m.return_value = MockHttpResp(400, "400 Error")
    features = feature_repo.load_features("https://cdn.growthbook.io", "sdk-abc123")

    # Updated assertion to account for headers parameter
    assert m.call_count == 1
    call_args = m.call_args[0]
    assert call_args[0] == "https://cdn.growthbook.io/api/features/sdk-abc123"
    assert features is None

    # Does not cache errors
    features = feature_repo.load_features("https://cdn.growthbook.io", "sdk-abc123")
    assert m.call_count == 2
    assert features is None

    # Handles broken JSON response
    m.return_value = MockHttpResp(200, "{'corrupted':6('4")
    features = feature_repo.load_features("https://cdn.growthbook.io", "sdk-abc123")
    assert m.call_count == 3
    assert features is None

    feature_repo.clear_cache()


def test_feature_repository_encrypted(mocker):
    m = mocker.patch.object(feature_repo, "_get")
    m.return_value = MockHttpResp(
        200,
        json.dumps(
            {
                "features": {},
                "encryptedFeatures": "m5ylFM6ndyOJA2OPadubkw==.Uu7ViqgKEt/dWvCyhI46q088PkAEJbnXKf3KPZjf9IEQQ+A8fojNoxw4wIbPX3aj",
            }
        ),
    )
    features = feature_repo.load_features(
        "https://cdn.growthbook.io", "sdk-abc123", "Zvwv/+uhpFDznZ6SX28Yjg=="
    )

    # Updated assertion to account for headers parameter
    assert m.call_count == 1
    call_args = m.call_args[0]
    assert call_args[0] == "https://cdn.growthbook.io/api/features/sdk-abc123"
    assert features == {"features": {"feature": {"defaultValue": True}}}

    feature_repo.clear_cache()

    # Raises exception if missing decryption key
    with pytest.raises(Exception):
        feature_repo.load_features("https://cdn.growthbook.io", "sdk-abc123")


def test_load_features(mocker):
    m = mocker.patch.object(feature_repo, "_get")
    m.return_value = MockHttpResp(
        200, json.dumps({"features": {"feature": {"defaultValue": 5}}})
    )

    gb = GrowthBook(api_host="https://cdn.growthbook.io", client_key="sdk-abc123")

    assert m.call_count == 0

    gb.load_features()
    # Updated assertion to account for headers parameter
    assert m.call_count == 1
    call_args = m.call_args[0]
    assert call_args[0] == "https://cdn.growthbook.io/api/features/sdk-abc123"

    assert gb.get_features()["feature"].to_dict() == {"defaultValue": 5, "rules": []}

    feature_repo.clear_cache()
    gb.destroy()


def test_loose_unmarshalling(mocker):
    m = mocker.patch.object(feature_repo, "_get")
    m.return_value = MockHttpResp(200, json.dumps({
        "features": {
            "feature": {
                "defaultValue": 5,
                "rules": [
                    {
                        "condition": {"country": "US"},
                        "force": 3,
                        "hashVersion": 1,
                        "unknown": "foo"
                    },
                    {
                        "key": "my-exp",
                        "hashVersion": 2,
                        "variations": [0, 1],
                        "meta": [
                            {
                                "key": "control",
                                "unknown": "foo"
                            },
                            {
                                "key": "variation1",
                                "unknown": "foo"
                            }
                        ],
                        "filters": [
                            {
                                "seed": "abc123",
                                "ranges": [[0, 0.0001]],
                                "hashVersion": 2,
                                "attribute": "id",
                                "unknown": "foo"
                            }
                        ]
                    },
                    {
                        "unknownRuleType": "foo"
                    }
                ],
                "unknown": "foo"
            }
        },
        "unknown": "foo"
    }))

    gb = GrowthBook(api_host="https://cdn.growthbook.io", client_key="sdk-abc123")

    assert m.call_count == 0

    gb.load_features()
    # Updated assertion to account for headers parameter
    assert m.call_count == 1
    call_args = m.call_args[0]
    assert call_args[0] == "https://cdn.growthbook.io/api/features/sdk-abc123"

    assert gb.get_features()["feature"].to_dict() == {
        "defaultValue": 5,
        "rules": [
            {
                "condition": {"country": "US"},
                "force": 3,
                "hashVersion": 1
            },
            {
                "key": "my-exp",
                "hashVersion": 2,
                "variations": [0, 1],
                "meta": [
                    {
                        "key": "control",
                        "unknown": "foo"
                    },
                    {
                        "key": "variation1",
                        "unknown": "foo"
                    }
                ],
                "filters": [
                    {
                        "seed": "abc123",
                        "ranges": [[0, 0.0001]],
                        "hashVersion": 2,
                        "attribute": "id",
                        "unknown": "foo"
                    }
                ]
            },
            {
                "hashVersion": 1
            }
        ]
    }

    value = gb.get_feature_value("feature", -1)
    assert value == 5

    feature_repo.clear_cache()
    gb.destroy()


def test_sticky_bucket_service(mocker):
    # Start forcing everyone to variation1
    features = {
        "feature": {
            "defaultValue": 5,
            "rules": [{
                "key": "exp",
                "variations": [0, 1],
                "weights": [0, 1],
                "meta": [
                    {"key": "control"},
                    {"key": "variation1"}
                ]
            }]
        },
    }

    service = InMemoryStickyBucketService()
    gb = GrowthBook(
        sticky_bucket_service=service,
        attributes={
            "id": "1"
        },
        features=features
    )

    assert gb.get_feature_value("feature", -1) == 1
    assert service.get_assignments("id", "1") == {
        "attributeName": "id",
        "attributeValue": "1",
        "assignments": {
            "exp__0": "variation1"
        }
    }

    logger.debug("Change weights and ensure old user still gets variation")
    features["feature"]["rules"][0]["weights"] = [1, 0]
    gb.set_features(features)
    assert gb.get_feature_value("feature", -1) == 1

    logger.debug("New GrowthBook instance should also get variation")
    gb2 = GrowthBook(
        sticky_bucket_service=service,
        attributes={
            "id": "1"
        },
        features=features
    )
    assert gb2.get_feature_value("feature", -1) == 1
    gb2.destroy()

    logger.debug("New users should get control")
    gb.set_attributes({"id": "2"})
    assert gb.get_feature_value("feature", -1) == 0

    logger.debug("Bumping bucketVersion, should reset sticky buckets")
    gb.set_attributes({"id": "1"})
    features["feature"]["rules"][0]["bucketVersion"] = 1
    gb.set_features(features)
    assert gb.get_feature_value("feature", -1) == 0

    assert service.get_assignments("id", "1") == {
        "attributeName": "id",
        "attributeValue": "1",
        "assignments": {
            "exp__0": "variation1",
            "exp__1": "control"
        }
    }
    gb.destroy()
    service.destroy()


def test_ttl_automatic_feature_refresh(mocker):
    """Test that GrowthBook instances automatically get updated features when cache expires during evaluation"""
    # Mock responses to simulate feature flag changes
    mock_responses = [
        {"features": {"test_feature": {"defaultValue": False}}, "savedGroups": {}},
        {"features": {"test_feature": {"defaultValue": True}}, "savedGroups": {}}
    ]

    call_count = 0
    def mock_fetch_features(api_host, client_key, decryption_key="", remote_eval: bool = False, payload: Optional[Dict[str, Any]] = None):
        nonlocal call_count
        response = mock_responses[min(call_count, len(mock_responses) - 1)]
        call_count += 1
        return response

    # Clear cache and mock the fetch method
    feature_repo.clear_cache()
    m = mocker.patch.object(feature_repo, '_fetch_features', side_effect=mock_fetch_features)

    # Create GrowthBook instance with short TTL
    gb = GrowthBook(
        api_host="https://cdn.growthbook.io",
        client_key="test-key",
        cache_ttl=1  # 1 second TTL for testing
    )

    try:
        # Initial evaluation - should trigger first load
        assert gb.is_on('test_feature') == False
        assert call_count == 1

        # Manually expire the cache by setting expiry time to past
        cache_key = "https://cdn.growthbook.io::test-key"
        if hasattr(feature_repo.cache, 'cache') and cache_key in feature_repo.cache.cache:
            feature_repo.cache.cache[cache_key].expires = time() - 10

        # Next evaluation should automatically refresh cache and update features
        assert gb.is_on('test_feature') == True
        assert call_count == 2

    finally:
        gb.destroy()
        feature_repo.clear_cache()


def test_multiple_instances_get_updated_on_cache_expiry(mocker):
    """Test that multiple GrowthBook instances all get updated when cache expires during evaluation"""
    mock_responses = [
        {"features": {"test_feature": {"defaultValue": "v1"}}, "savedGroups": {}},
        {"features": {"test_feature": {"defaultValue": "v2"}}, "savedGroups": {}}
    ]

    call_count = 0
    def mock_fetch_features(api_host, client_key, decryption_key="", remote_eval: bool = False, payload: Optional[Dict[str, Any]] = None):
        nonlocal call_count
        response = mock_responses[min(call_count, len(mock_responses) - 1)]
        call_count += 1
        return response

    feature_repo.clear_cache()
    m = mocker.patch.object(feature_repo, '_fetch_features', side_effect=mock_fetch_features)

    # Create multiple GrowthBook instances
    gb1 = GrowthBook(api_host="https://cdn.growthbook.io", client_key="test-key")
    gb2 = GrowthBook(api_host="https://cdn.growthbook.io", client_key="test-key")

    try:
        # Initial evaluation from first instance - should trigger first load
        assert gb1.get_feature_value('test_feature', 'default') == "v1"
        assert call_count == 1

        # Second instance should use cached value (no additional API call)
        assert gb2.get_feature_value('test_feature', 'default') == "v1"
        assert call_count == 1  # Still 1, used cache

        # Manually expire the cache
        cache_key = "https://cdn.growthbook.io::test-key"
        if hasattr(feature_repo.cache, 'cache') and cache_key in feature_repo.cache.cache:
            feature_repo.cache.cache[cache_key].expires = time() - 10

        # Next evaluation should automatically refresh and notify both instances via callbacks
        assert gb1.get_feature_value('test_feature', 'default') == "v2"
        assert call_count == 2

        # Second instance should also have the updated value due to callbacks
        assert gb2.get_feature_value('test_feature', 'default') == "v2"

    finally:
        gb1.destroy()
        gb2.destroy()
        feature_repo.clear_cache()


<<<<<<< HEAD
def test_post_request(mocker):
    fetcher = feature_repo
    mock_http = mocker.Mock()
    mock_response = mocker.Mock()
    mock_response.status = 200
    mock_response.data = b'{"ok": true}'

    mock_http.request.return_value = mock_response
    fetcher.http = mock_http

    result = fetcher._post("https://cdn.growthbook.io/api/eval/abc123", {"foo": "bar"})

    mock_http.request.assert_called_once_with(
        "POST",
        "https://cdn.growthbook.io/api/eval/abc123",
        body=json.dumps({"foo": "bar"}).encode("utf-8"),
        headers={"Content-Type": "application/json"},
    )
    assert result.data == b'{"ok": true}'

def test_fetch_and_decode_remote_eval(mocker):
    fetcher = feature_repo
    mock_response = mocker.Mock()
    mock_response.status = 200
    mock_response.data = b'{"feature": "value"}'

    mocker.patch.object(fetcher, "_post", return_value=mock_response)

    result = fetcher._fetch_and_decode_post(
        "https://cdn.growthbook.io",
        "abc123",
        payload={"id": "user_1"}
    )

    assert result == {"feature": "value"}

def test_get_features_url_remote_eval():
    url = feature_repo._get_features_url("https://cdn.growthbook.io", "abc123", remote_eval=True)
    assert url == "https://cdn.growthbook.io/api/eval/abc123"
=======
def test_stale_while_revalidate_basic_functionality(mocker):
    """Test basic stale-while-revalidate functionality"""
    # Mock responses - first call returns v1, subsequent calls return v2
    mock_responses = [
        {"features": {"test_feature": {"defaultValue": "v1"}}, "savedGroups": {}},
        {"features": {"test_feature": {"defaultValue": "v2"}}, "savedGroups": {}}
    ]
    
    call_count = 0
    def mock_fetch_features(api_host, client_key, decryption_key=""):
        nonlocal call_count
        response = mock_responses[min(call_count, len(mock_responses) - 1)]
        call_count += 1
        return response
    
    # Clear cache and mock the fetch method
    feature_repo.clear_cache()
    m = mocker.patch.object(feature_repo, '_fetch_features', side_effect=mock_fetch_features)
    
    # Create GrowthBook instance with stale-while-revalidate enabled and short refresh interval
    gb = GrowthBook(
        api_host="https://cdn.growthbook.io",
        client_key="test-key",
        cache_ttl=10,  # 10 second TTL
        stale_while_revalidate=True,
        stale_ttl=1  # 1 second refresh interval for testing
    )
    
    try:
        # Initial evaluation - should use initial loaded data
        assert gb.get_feature_value('test_feature', 'default') == "v1"
        assert call_count == 1  # Initial load
        
        # Wait for background refresh to happen
        import time as time_module
        time_module.sleep(1.5)  # Wait longer than refresh interval
        
        # Should have triggered background refresh
        assert call_count >= 2
        
        # Next evaluation should get updated data from background refresh
        assert gb.get_feature_value('test_feature', 'default') == "v2"
        
    finally:
        gb.destroy()
        feature_repo.clear_cache()


def test_stale_while_revalidate_starts_background_task(mocker):
    """Test that stale-while-revalidate starts background refresh task"""
    mock_response = {"features": {"test_feature": {"defaultValue": "fresh"}}, "savedGroups": {}}
    
    call_count = 0
    def mock_fetch_features(api_host, client_key, decryption_key=""):
        nonlocal call_count
        call_count += 1
        return mock_response
    
    # Clear cache and mock the fetch method
    feature_repo.clear_cache()
    m = mocker.patch.object(feature_repo, '_fetch_features', side_effect=mock_fetch_features)
    
    # Create GrowthBook instance with stale-while-revalidate enabled
    gb = GrowthBook(
        api_host="https://cdn.growthbook.io",
        client_key="test-key",
        stale_while_revalidate=True,
        stale_ttl=5
    )
    
    try:
        # Should have started background refresh task
        assert feature_repo._refresh_thread is not None
        assert feature_repo._refresh_thread.is_alive()
        
        # Initial evaluation should work
        assert gb.get_feature_value('test_feature', 'default') == "fresh"
        assert call_count == 1  # Initial load
        
    finally:
        gb.destroy()
        feature_repo.clear_cache()

def test_stale_while_revalidate_disabled_fallback(mocker):
    """Test that when stale_while_revalidate is disabled, it falls back to normal behavior"""
    mock_response = {"features": {"test_feature": {"defaultValue": "normal"}}, "savedGroups": {}}
    
    call_count = 0
    def mock_fetch_features(api_host, client_key, decryption_key=""):
        nonlocal call_count
        call_count += 1
        return mock_response
    
    # Clear cache and mock the fetch method
    feature_repo.clear_cache()
    m = mocker.patch.object(feature_repo, '_fetch_features', side_effect=mock_fetch_features)
    
    # Create GrowthBook instance with stale-while-revalidate disabled (default)
    gb = GrowthBook(
        api_host="https://cdn.growthbook.io",
        client_key="test-key",
        cache_ttl=1,  # Short TTL
        stale_while_revalidate=False  # Explicitly disabled
    )
    
    try:
        # Should NOT have started background refresh task
        assert feature_repo._refresh_thread is None
        
        # Initial evaluation
        assert gb.get_feature_value('test_feature', 'default') == "normal"
        assert call_count == 1
        
        # Manually expire the cache
        cache_key = "https://cdn.growthbook.io::test-key"
        if hasattr(feature_repo.cache, 'cache') and cache_key in feature_repo.cache.cache:
            feature_repo.cache.cache[cache_key].expires = time() - 10
        
        # Next evaluation should fetch synchronously (normal behavior)
        assert gb.get_feature_value('test_feature', 'default') == "normal"
        assert call_count == 2  # Should have fetched again
        
    finally:
        gb.destroy()
        feature_repo.clear_cache()


def test_stale_while_revalidate_cleanup(mocker):
    """Test that background refresh is properly cleaned up"""
    mock_response = {"features": {"test_feature": {"defaultValue": "test"}}, "savedGroups": {}}
    
    # Mock the fetch method
    feature_repo.clear_cache()
    m = mocker.patch.object(feature_repo, '_fetch_features', return_value=mock_response)
    
    # Create GrowthBook instance with stale-while-revalidate enabled
    gb = GrowthBook(
        api_host="https://cdn.growthbook.io",
        client_key="test-key",
        stale_while_revalidate=True
    )
    
    try:
        # Should have started background refresh task
        assert feature_repo._refresh_thread is not None
        assert feature_repo._refresh_thread.is_alive()
        
        # Destroy should clean up the background task
        gb.destroy()
        
        # Background task should be stopped
        assert feature_repo._refresh_thread is None or not feature_repo._refresh_thread.is_alive()
        
    finally:
        # Ensure cleanup even if test fails
        if feature_repo._refresh_thread:
            feature_repo.stop_background_refresh()
        feature_repo.clear_cache()
>>>>>>> c9c85878
<|MERGE_RESOLUTION|>--- conflicted
+++ resolved
@@ -220,10 +220,10 @@
 def test_feature_usage_callback():
     """Test that feature usage callback is called correctly"""
     calls = []
-    
+
     def feature_usage_cb(key, result, user_context):
         calls.append([key, result, user_context])
-    
+
     gb = GrowthBook(
         attributes={"id": "1"},
         on_feature_usage=feature_usage_cb,
@@ -238,7 +238,7 @@
             ),
         }
     )
-    
+
     # Test eval_feature
     result1 = gb.eval_feature("feature-1")
     assert len(calls) == 1
@@ -246,14 +246,14 @@
     assert calls[0][1].value is True
     assert calls[0][1].source == "defaultValue"
     assert calls[0][2].attributes == {"id": "1"}
-    
+
     # Test is_on
     gb.is_on("feature-2")
     assert len(calls) == 2
     assert calls[1][0] == "feature-2"
     assert calls[1][1].value is False
     assert calls[1][2].attributes == {"id": "1"}
-    
+
     # Test get_feature_value
     value = gb.get_feature_value("feature-3", "blue")
     assert len(calls) == 3
@@ -261,27 +261,27 @@
     assert calls[2][1].value == "red"
     assert value == "red"
     assert calls[2][2].attributes == {"id": "1"}
-    
+
     # Test is_off
     gb.is_off("feature-1")
     assert len(calls) == 4
     assert calls[3][0] == "feature-1"
     assert calls[3][2].attributes == {"id": "1"}
-    
+
     # Calling same feature multiple times should trigger callback each time
     gb.eval_feature("feature-1")
     gb.eval_feature("feature-1")
     assert len(calls) == 6
-    
+
     gb.destroy()
 
 
 def test_feature_usage_callback_error_handling():
     """Test that feature usage callback errors are handled gracefully"""
-    
+
     def failing_callback(key, result, user_context):
         raise Exception("Callback error")
-    
+
     gb = GrowthBook(
         attributes={"id": "1"},
         on_feature_usage=failing_callback,
@@ -289,14 +289,14 @@
             "feature-1": Feature(defaultValue=True),
         }
     )
-    
+
     # Should not raise an error even if callback fails
     result = gb.eval_feature("feature-1")
     assert result.value is True
-    
+
     # Should work with is_on as well
     assert gb.is_on("feature-1") is True
-    
+
     gb.destroy()
 
 
@@ -326,7 +326,7 @@
 
 def test_skip_all_experiments_flag():
     """Test that skip_all_experiments flag prevents users from being put into experiments"""
-    
+
     # Test with skip_all_experiments=True
     gb_skip = GrowthBook(
         attributes={"id": "1"},
@@ -344,22 +344,22 @@
             )
         }
     )
-    
+
     # User should NOT be in experiment due to skip_all_experiments flag
     result = gb_skip.eval_feature("feature-with-experiment")
     assert result.value == "control"  # Should get default value
     assert result.source == "defaultValue"
     assert result.experiment is None  # No experiment should be assigned
     assert result.experimentResult is None
-    
+
     # Test running experiment directly
     exp = Experiment(key="direct-exp", variations=["a", "b"])
     exp_result = gb_skip.run(exp)
     assert exp_result.inExperiment is False
     assert exp_result.value == "a"  # Should get first variation (control)
-    
+
     gb_skip.destroy()
-    
+
     # Test with skip_all_experiments=False (default behavior)
     gb_normal = GrowthBook(
         attributes={"id": "1"},
@@ -377,13 +377,13 @@
             )
         }
     )
-    
+
     # User SHOULD be in experiment normally
     result_normal = gb_normal.eval_feature("feature-with-experiment")
     # With id="1", this user should be assigned a variation
     assert result_normal.value in ["control", "variation"]
     assert result_normal.source == "experiment"
-    
+
     gb_normal.destroy()
 
 def test_force_variation():
@@ -1174,8 +1174,6 @@
         gb2.destroy()
         feature_repo.clear_cache()
 
-
-<<<<<<< HEAD
 def test_post_request(mocker):
     fetcher = feature_repo
     mock_http = mocker.Mock()
@@ -1215,7 +1213,9 @@
 def test_get_features_url_remote_eval():
     url = feature_repo._get_features_url("https://cdn.growthbook.io", "abc123", remote_eval=True)
     assert url == "https://cdn.growthbook.io/api/eval/abc123"
-=======
+
+
+
 def test_stale_while_revalidate_basic_functionality(mocker):
     """Test basic stale-while-revalidate functionality"""
     # Mock responses - first call returns v1, subsequent calls return v2
@@ -1223,18 +1223,18 @@
         {"features": {"test_feature": {"defaultValue": "v1"}}, "savedGroups": {}},
         {"features": {"test_feature": {"defaultValue": "v2"}}, "savedGroups": {}}
     ]
-    
+
     call_count = 0
     def mock_fetch_features(api_host, client_key, decryption_key=""):
         nonlocal call_count
         response = mock_responses[min(call_count, len(mock_responses) - 1)]
         call_count += 1
         return response
-    
+
     # Clear cache and mock the fetch method
     feature_repo.clear_cache()
     m = mocker.patch.object(feature_repo, '_fetch_features', side_effect=mock_fetch_features)
-    
+
     # Create GrowthBook instance with stale-while-revalidate enabled and short refresh interval
     gb = GrowthBook(
         api_host="https://cdn.growthbook.io",
@@ -1243,22 +1243,22 @@
         stale_while_revalidate=True,
         stale_ttl=1  # 1 second refresh interval for testing
     )
-    
+
     try:
         # Initial evaluation - should use initial loaded data
         assert gb.get_feature_value('test_feature', 'default') == "v1"
         assert call_count == 1  # Initial load
-        
+
         # Wait for background refresh to happen
         import time as time_module
         time_module.sleep(1.5)  # Wait longer than refresh interval
-        
+
         # Should have triggered background refresh
         assert call_count >= 2
-        
+
         # Next evaluation should get updated data from background refresh
         assert gb.get_feature_value('test_feature', 'default') == "v2"
-        
+
     finally:
         gb.destroy()
         feature_repo.clear_cache()
@@ -1267,17 +1267,17 @@
 def test_stale_while_revalidate_starts_background_task(mocker):
     """Test that stale-while-revalidate starts background refresh task"""
     mock_response = {"features": {"test_feature": {"defaultValue": "fresh"}}, "savedGroups": {}}
-    
+
     call_count = 0
     def mock_fetch_features(api_host, client_key, decryption_key=""):
         nonlocal call_count
         call_count += 1
         return mock_response
-    
+
     # Clear cache and mock the fetch method
     feature_repo.clear_cache()
     m = mocker.patch.object(feature_repo, '_fetch_features', side_effect=mock_fetch_features)
-    
+
     # Create GrowthBook instance with stale-while-revalidate enabled
     gb = GrowthBook(
         api_host="https://cdn.growthbook.io",
@@ -1285,16 +1285,16 @@
         stale_while_revalidate=True,
         stale_ttl=5
     )
-    
+
     try:
         # Should have started background refresh task
         assert feature_repo._refresh_thread is not None
         assert feature_repo._refresh_thread.is_alive()
-        
+
         # Initial evaluation should work
         assert gb.get_feature_value('test_feature', 'default') == "fresh"
         assert call_count == 1  # Initial load
-        
+
     finally:
         gb.destroy()
         feature_repo.clear_cache()
@@ -1302,17 +1302,17 @@
 def test_stale_while_revalidate_disabled_fallback(mocker):
     """Test that when stale_while_revalidate is disabled, it falls back to normal behavior"""
     mock_response = {"features": {"test_feature": {"defaultValue": "normal"}}, "savedGroups": {}}
-    
+
     call_count = 0
     def mock_fetch_features(api_host, client_key, decryption_key=""):
         nonlocal call_count
         call_count += 1
         return mock_response
-    
+
     # Clear cache and mock the fetch method
     feature_repo.clear_cache()
     m = mocker.patch.object(feature_repo, '_fetch_features', side_effect=mock_fetch_features)
-    
+
     # Create GrowthBook instance with stale-while-revalidate disabled (default)
     gb = GrowthBook(
         api_host="https://cdn.growthbook.io",
@@ -1320,24 +1320,24 @@
         cache_ttl=1,  # Short TTL
         stale_while_revalidate=False  # Explicitly disabled
     )
-    
+
     try:
         # Should NOT have started background refresh task
         assert feature_repo._refresh_thread is None
-        
+
         # Initial evaluation
         assert gb.get_feature_value('test_feature', 'default') == "normal"
         assert call_count == 1
-        
+
         # Manually expire the cache
         cache_key = "https://cdn.growthbook.io::test-key"
         if hasattr(feature_repo.cache, 'cache') and cache_key in feature_repo.cache.cache:
             feature_repo.cache.cache[cache_key].expires = time() - 10
-        
+
         # Next evaluation should fetch synchronously (normal behavior)
         assert gb.get_feature_value('test_feature', 'default') == "normal"
         assert call_count == 2  # Should have fetched again
-        
+
     finally:
         gb.destroy()
         feature_repo.clear_cache()
@@ -1346,32 +1346,31 @@
 def test_stale_while_revalidate_cleanup(mocker):
     """Test that background refresh is properly cleaned up"""
     mock_response = {"features": {"test_feature": {"defaultValue": "test"}}, "savedGroups": {}}
-    
+
     # Mock the fetch method
     feature_repo.clear_cache()
     m = mocker.patch.object(feature_repo, '_fetch_features', return_value=mock_response)
-    
+
     # Create GrowthBook instance with stale-while-revalidate enabled
     gb = GrowthBook(
         api_host="https://cdn.growthbook.io",
         client_key="test-key",
         stale_while_revalidate=True
     )
-    
+
     try:
         # Should have started background refresh task
         assert feature_repo._refresh_thread is not None
         assert feature_repo._refresh_thread.is_alive()
-        
+
         # Destroy should clean up the background task
         gb.destroy()
-        
+
         # Background task should be stopped
         assert feature_repo._refresh_thread is None or not feature_repo._refresh_thread.is_alive()
-        
+
     finally:
         # Ensure cleanup even if test fails
         if feature_repo._refresh_thread:
             feature_repo.stop_background_refresh()
-        feature_repo.clear_cache()
->>>>>>> c9c85878
+        feature_repo.clear_cache()